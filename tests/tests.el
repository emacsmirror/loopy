;; Run these tests using:
;; emacs -Q --batch -l ert -l tests.el -f ert-run-tests-batch-and-exit

(push (expand-file-name ".")
      load-path)

(require 'cl-lib)
(require 'map)
(require 'ert)
(require 'loopy "./loopy.el")

;; "loopy quote"
(defmacro lq (&rest body)
  "`loopy' quote: Quote a use of `loopy'."
  `(eval (quote (loopy ,@body))))

;;; Check for ELC files, which can mess up testing.
(ert-deftest no-elc-in-cwd ()
  (should (cl-loop for f in (directory-files ".")
                   never (string-match-p "\\.elc\\'" f))))

;;; Minor Functions
(ert-deftest split-off-last-var ()
  (should (equal '((a b c) d)
                 (loopy--split-off-last-var '(a b c d))))

  (should (equal '((a b c) d)
                 (loopy--split-off-last-var '(a b c . d)))))

;;; Variables
(ert-deftest first-iteration ()
  (should (equal '(1 2 3)
                 (eval (quote (loopy (repeat 3)
                                     (if loopy-first-iteration
                                         (expr i 1)
                                       (expr i (1+ i)))
                                     (collect i)))))))

;;; Macro arguments
;;;; With
(ert-deftest with-arg-order ()
  (should (= 4
             (eval (quote (loopy (with (a 2)
                                       (b (+ a 2)))
                                 (return b))))))

  (should (= 4
             (eval (quote (loopy (let* (a 2)
                                   (b (+ a 2)))
                                 (return b))))))

  (should (= 4
             (eval (quote (loopy (init (a 2)
                                       (b (+ a 2)))
                                 (return b)))))))

(ert-deftest with-destructuring ()
  (should (= -2
             (eval (quote (loopy (with ((a b) '(1 2))
                                       ([c d] `[,(1+ a) ,(1+ b)]))
                                 (return (+ (- a b)
                                            (- c d)))))))))

;;;; Without
(ert-deftest without ()
  (should (equal '(4 5)
                 (let ((a 1) (b 2))
                   (eval (quote (loopy (with (c 3))
                                       (without a b)
                                       (expr a (+ a c))
                                       (expr b (+ b c))
                                       (return a b)))))))

  (should (equal '(4 5)
                 (let ((a 1) (b 2))
                   (eval (quote (loopy (with (c 3))
                                       (no-init a b)
                                       (expr a (+ a c))
                                       (expr b (+ b c))
                                       (return a b)))))))

  (should (equal '(4 5)
                 (let ((a 1) (b 2))
                   (eval (quote (loopy (with (c 3))
                                       (no-with a b)
                                       (expr a (+ a c))
                                       (expr b (+ b c))
                                       (return a b))))))))

;;;; Before Do
;; `before-do' always runs, and occurs before the loop.
(ert-deftest basic-before-do ()
  (should (and (= 4
                  (eval (quote (loopy (with (i 3))
                                      (before-do (setq i (1+ i)))
                                      (return i)))))
               (= 4
                  (eval (quote (loopy (with (i 3))
                                      (before (setq i (1+ i)))
                                      (return i)))))
               (= 4
                  (eval (quote (loopy (with (i 3))
                                      (initially-do (setq i (1+ i)))
                                      (return i)))))
               (= 4
                  (eval (quote (loopy (with (i 3))
                                      (initially (setq i (1+ i)))
                                      (return i))))))))

;;;; After Do - runs after loop is loop completed successfully
(ert-deftest basic-after-do ()
  (should (and (eq t (eval (quote (loopy (with (my-ret nil))
                                         (list i '(1 2 3 4))
                                         (after-do (setq my-ret t))
                                         (finally-return my-ret)))))
               (eq nil (eval (quote (loopy (with (my-ret nil))
                                           (list i '(1 2 3 4))
                                           (return nil)
                                           (after-do (setq my-ret t))
                                           (finally-return my-ret)))))
               (eq nil (eval (quote (loopy (with (my-ret nil))
                                           (list i '(1 2 3 4))
                                           (return nil)
                                           (after (setq my-ret t))
                                           (finally-return my-ret)))))
               (eq nil (eval (quote (loopy (with (my-ret nil))
                                           (list i '(1 2 3 4))
                                           (return nil)
                                           (else-do (setq my-ret t))
                                           (finally-return my-ret)))))
               (eq nil (eval (quote (loopy (with (my-ret nil))
                                           (list i '(1 2 3 4))
                                           (return nil)
                                           (else (setq my-ret t))
                                           (finally-return my-ret))))))))

;;;; Before and After
(ert-deftest basic-before-and-after-test ()
  (should (= 3 (eval (quote (loopy (with (i 1))
                                   (before-do (cl-incf i))
                                   (repeat 1)
                                   (after-do (cl-incf i))
                                   (finally-return i)))))))

;;;; Wrap

(ert-deftest wrap ()
  ;; Test saving match data
  (should
   (save-match-data
     (let ((original-data (set-match-data nil)))
       (equal original-data
              (eval (quote (loopy (wrap save-match-data)
                                  (repeat 1)
                                  (do (string-match (make-string 100 ?a)
                                                    (make-string 100 ?a)))
                                  (finally-return (match-data)))))))))

  ;; Test order things wrapped in.
  (should (= 3 (eval (quote (loopy (wrap (let ((a 1)))
                                         (let ((b (1+ a)))))
                                   (return (+ a b)))))))

  ;; TODO: Test `lambda' forms.
  )

;;;; Final Instructions
(ert-deftest finally-do ()
  (should (and (= 10
                  (let (my-var)
                    (eval (quote (loopy (list i (number-sequence 1 10))
                                        (finally-do (setq my-var i)))))
                    my-var))
               (= 10
                  (let (my-var)
                    (eval (quote (loopy (list i (number-sequence 1 10))
                                        (finally (setq my-var i)))))
                    my-var)))))

(ert-deftest finally-do-not-affect-return ()
  (should (eq nil
              (eval (quote (loopy (list i (number-sequence 1 10))
                                  (finally-do 3)))))))

(ert-deftest finally-return-single-value ()
  (should (= 10
             (eval (quote (loopy (list i (number-sequence 1 10))
                                 (finally-return i)))))))

(ert-deftest finally-return-list-of-values ()
  (should (equal '(10 7)
                 (eval (quote (loopy (list i (number-sequence 1 10))
                                     (finally-return i 7)))))))

;;;; Finally Protect
(ert-deftest finally-protect ()
  (should (equal (list 1 4 '(1 2 3 4))
                 (let ((test-result))
                   (should-error
                    (lq (with (example-var 1))
                        (list i '(1 2 3 4 5))
                        (collect my-collection i)
                        (when (> i 3)
                          (do (error "%s" (list i))))
                        (finally-protect
                         (setq test-result (list example-var i my-collection))))
                    :type '(error))
<<<<<<< HEAD
=======
                   test-result)))

  (should (equal (list 1 4 '(1 2 3 4))
                 (let ((test-result))
                   (should-error
                    (lq (with (example-var 1))
                        (list i '(1 2 3 4 5))
                        (collect my-collection i)
                        (when (> i 3)
                          (do (error "%s" (list i))))
                        (finally-protected
                         (setq test-result (list example-var i my-collection))))
                    :type '(error))
>>>>>>> a19a3288
                   test-result))))

;;;; Changing the order of macro arguments.
(ert-deftest change-order-of-commands ()
  (should (= 7
             (eval (quote (loopy (list i '(1 2 3))
                                 (finally-return (+ i a))
                                 (with (a 4))))))))

;;;; Default return values.
(ert-deftest default-return-nil ()
  (should (not (or (eval (quote (loopy (list i '(1 2 3)))))
                   (eval (quote (loopy (repeat 1)
                                       (finally-do (1+ 1)))))))))

;;; Destructuring
(ert-deftest destructure-arrays ()
  (should (equal '(1 2 3)
                 (eval (quote (loopy-let* (([a b c] [1 2 3]))
                                (list a b c))))))

  (should (equal '([1 2 3] 1 2 3)
                 (eval (quote (loopy-let* (([&whole cat a b c] [1 2 3]))
                                (list cat a b c))))))

  (should (equal '(1 [2 3])
                 (eval (quote (loopy-let* (([a &rest b] [1 2 3]))
                                (list a b))))))

  (should (equal '([1 2 3] 1 [2 3])
                 (eval (quote (loopy-let* (([&whole cat a &rest b] [1 2 3]))
                                (list cat a b))))))

  (should (equal '(1 2 3)
                 (eval (quote (loopy-let* (([a &rest [b c]] [1 2 3]))
                                (list a b c))))))

  (should (equal '([1 2 3] 1 2 3)
                 (eval (quote (loopy-let* (([&whole cat a &rest [b c]] [1 2 3]))
                                (list cat a b c)))))))

(ert-deftest destructure-lists ()
  (should (equal '(1 2 3)
                 (eval (quote (loopy-let* (((a b c) '(1 2 3)))
                                (list a b c))))))

  (should (equal '(1 2 3 (4 5))
                 (eval (quote (loopy-let* (((a b c . d) '(1 2 3 4 5)))
                                (list a b c d))))))

  (should (equal '(1 2 3 (4 5))
                 (eval (quote (loopy-let* (((a b c &rest d) '(1 2 3 4 5)))
                                (list a b c d))))))

  (should (equal '(1 2 3 4 5)
                 (eval (quote (loopy-let* (((a b c &key d e) '(1 2 3 :e 5 :d 4)))
                                (list a b c d e))))))

  (should (equal '(1 2 3 4 5 (:e 5 :d 4))
                 (eval (quote (loopy-let* (((a b c &key d e . f) '(1 2 3 :e 5 :d 4)))
                                (list a b c d e f))))))

  (should (equal '(1 2 3 7 6 (4 5 :e 6 :d 7))
                 (eval (quote (loopy-let* (((a b c &key d e . f) '(1 2 3 4 5 :e 6 :d 7)))
                                (list a b c d e f))))))

  (should (equal '(1 2 3 7 6 (4 5 :e 6 :d 7))
                 (eval (quote (loopy-let* (((a b c &key d e &rest f)
                                            '(1 2 3 4 5 :e 6 :d 7)))
                                (list a b c d e f))))))

  (should (equal '(1 2 3 7 6 (4 5 :e 6 :d 7))
                 (eval (quote (loopy-let* (((a b c &rest f &key d e)
                                            '(1 2 3 4 5 :e 6 :d 7)))
                                (list a b c d e f))))))

  (should (equal '(4 5)
                 (eval (quote (loopy-let* (((&key d e) '(:a 7 :e 5 :d 4)))
                                (list d e))))))

  (should (= 4 (eval (quote (loopy-let* (((_ _ _ a _ _ _) '(1 2 3 4 5 6 7)))
                              a))))))

;; We separate this since there's just way too many conditions in one test
;; otherwise.
(ert-deftest destructure-list-with-whole ()
  (should (equal '((1 2 3) 1 2 3)
                 (eval (quote (loopy-let* (((&whole cat a b c) '(1 2 3)))
                                (list cat a b c))))))

  (should (equal '((1 2 3 4 5) 1 2 3 (4 5))
                 (eval (quote (loopy-let* (((&whole cat a b c . d) '(1 2 3 4 5)))
                                (list cat a b c d))))))

  (should (equal '((1 2 3 4 5) 1 2 3 (4 5))
                 (eval (quote (loopy-let* (((&whole cat a b c &rest d)
                                            '(1 2 3 4 5)))
                                (list cat a b c d))))))

  (should (equal '((1 2 3 :e 5 :d 4) 1 2 3 4 5)
                 (eval (quote (loopy-let* (((&whole cat a b c &key d e)
                                            '(1 2 3 :e 5 :d 4)))
                                (list cat a b c d e))))))

  (should (equal '((1 2 3 :e 5 :d 4) 1 2 3 4 5 (:e 5 :d 4))
                 (eval (quote (loopy-let* (((&whole cat a b c &key d e . f)
                                            '(1 2 3 :e 5 :d 4)))
                                (list cat a b c d e f))))))

  (should (equal '((1 2 3 4 5 :e 6 :d 7) 1 2 3 7 6 (4 5 :e 6 :d 7))
                 (eval (quote (loopy-let* (((&whole cat a b c &key d e . f)
                                            '(1 2 3 4 5 :e 6 :d 7)))
                                (list cat a b c d e f))))))

  (should (equal '((1 2 3 4 5 :e 6 :d 7) 1 2 3 7 6 (4 5 :e 6 :d 7))
                 (eval (quote (loopy-let* (((&whole cat a b c &key d e &rest f)
                                            '(1 2 3 4 5 :e 6 :d 7)))
                                (list cat a b c d e f))))))

  (should (equal '((1 2 3 4 5 :e 6 :d 7) 1 2 3 7 6 (4 5 :e 6 :d 7))
                 (eval (quote (loopy-let* (((&whole cat a b c &rest f &key d e)
                                            '(1 2 3 4 5 :e 6 :d 7)))
                                (list cat a b c d e f))))))

  (should (equal '((:a 7 :e 5 :d 4) 4 5)
                 (eval (quote (loopy-let* (((&whole cat &key d e)
                                            '(:a 7 :e 5 :d 4)))
                                (list cat d e)))))))

;; This only tests the getting of values.
(ert-deftest destructure-lists-ref-values ()
  (should (equal '(1 2 3)
                 (eval (quote (loopy-ref (((a b c) '(1 2 3)))
                                (list a b c))))))

  (should (equal '(1 2 3 4)
                 (eval (quote (loopy-ref (((a b (c d)) '(1 2 (3 4))))
                                (list a b c d))))))

  (should (equal '(1 2 3 4)
                 (eval (quote (loopy-ref (((a b &rest (c d)) '(1 2 3 4)))
                                (list a b c d))))))

  (should (equal '(1 2 (3 4))
                 (eval (quote (loopy-ref (((a b . c) '(1 2 3 4)))
                                (list a b c))))))

  (should (equal '(1 2 3 5 6)
                 (eval (quote (loopy-ref (((a b c &key d e) '(1 2 3 :e 6 :d 5)))
                                (list a b c d e))))))

  (should (equal '(1 2 3 5 6 (:e 6 :d 5))
                 (eval (quote (loopy-ref (((a b c &rest rest &key d e)
                                           '(1 2 3 :e 6 :d 5)))
                                (list a b c d e rest))))))

  (should (equal '(1 2 3 5 6 (:e 6 :d 5))
                 (eval (quote (loopy-ref (((a b c &key d e . rest)
                                           '(1 2 3 :e 6 :d 5)))
                                (list a b c d e rest))))))

  (should (equal '(1 2 3 5 6 (:e 6 :d 5))
                 (eval (quote (loopy-ref (((a b c &key d e &rest rest)
                                           '(1 2 3 :e 6 :d 5)))
                                (list a b c d e rest))))))

  (should (equal '(5 6)
                 (eval (quote (loopy-ref (((&key d e) '(1 2 :e 6 :d 5)))
                                (list d e)))))))

;; This tests the setting of values.
(ert-deftest destructure-list-ref-setf ()
  (should (equal '(1 2 3)
                 (let ((l (list 7 7 7)))
                   (eval (quote (loopy-ref (((a b c) l))
                                  (setf a 1 b 2 c 3)
                                  l))))))

  (should (equal '(1 2 (3 4))
                 (let ((l (list 7 7 (list 7 7))))
                   (eval (quote (loopy-ref (((a b (c d)) l))
                                  (setf a 1 b 2 c 3 d 4)
                                  l))))))

  (should (equal '(1 2 3 4)
                 (let ((l (list 7 7 7 7)))
                   (eval (quote (loopy-ref (((a b &rest (c d)) l))
                                  (setf a 1 b 2 c 3 d 4)
                                  l))))))

  (should (equal '(1 2 . 3)
                 (let ((l (list 7 7 7 7)))
                   (eval (quote (loopy-ref (((a b . c) l))
                                  (setf a 1 b 2 c 3))))
                   l)))

  (should (equal '(1 2 3 :d 4 :e 5)
                 (let ((l (list 7 7 7 :d 7 :e 7)))
                   (eval (quote (loopy-ref (((a b c &key d e) l))
                                  (setf a 1 b 2 c 3 d 4 e 5))))
                   l)))

  (should (equal '(1 2 3 :e 10 :d 8)
                 (let ((l (list 7 7 7 :e 7 :d 7)))
                   (eval (quote (loopy-ref (((a b c &rest rest &key d e)
                                             l))
                                  (setf a 1 b 2 c 3 d 4 e 5
                                        rest (mapcar (lambda (x)
                                                       (if (numberp x)
                                                           (* 2 x)
                                                         x))
                                                     rest)))))
                   l)))

  (should (equal '(1 2 3 :e 10 :d 8)
                 (let ((l (list 7 7 7 :e 7 :d 7)))
                   (eval (quote (loopy-ref (((a b c &key d e . rest)
                                             l))
                                  (setf a 1 b 2 c 3 d 4 e 5
                                        rest (mapcar (lambda (x)
                                                       (if (numberp x)
                                                           (* 2 x)
                                                         x))
                                                     rest)))))
                   l)))

  (should (equal '(1 2 3 :e 10 :d 8)
                 (let ((l (list 7 7 7 :e 7 :d 7)))
                   (eval (quote (loopy-ref (((a b c &key d e &rest rest) l))
                                  (setf a 1 b 2 c 3 d 4 e 5
                                        rest (mapcar (lambda (x)
                                                       (if (numberp x)
                                                           (* 2 x)
                                                         x))
                                                     rest)))))
                   l)))

  (should (equal '(7 7 :a 1 :b 2)
                 (let ((l (list 7 7 :a 7 :b 7)))
                   (eval (quote (loopy-ref (((&key a b) l))
                                  (setf a 1 b 2))))
                   l)))

  (should (equal '(2 3)
                 (eval (quote
                        (let ((l (list 7 7)))
                          (loopy-ref (((&whole whole a b) l))
                            (setf a 1 b 2
                                  whole (mapcar #'1+ whole)))
                          l))))))

(ert-deftest destructure-array-refs ()
  (should (equal [1 2 3]
                 (let ((arr [7 7 7]))
                   (eval (quote (loopy-ref (([a b c] arr))
                                  (setf a 1 b 2 c 3))))
                   arr)))

  (should (equal [2 3 4]
                 (let ((arr [7 7 7]))
                   (eval (quote (loopy-ref (([&whole whole a b c] arr))
                                  (setf a 1 b 2 c 3
                                        whole (cl-map 'vector #'1+ whole)))))
                   arr)))

  (should (equal [1 2 3 [4 5]]
                 (let ((arr [7 7 7 [7 7]]))
                   (eval (quote (loopy-ref (([a b c [d e]] arr))
                                  (setf a 1 b 2 c 3 d 4 e 5))))
                   arr)))

  ;; TODO: This test currently doesn't pass due to Elisp limitations.
  ;; (should (equal [1 2 3 4 5]
  ;;                (eval (quote
  ;;                       (let ((arr [7 7 7 7 7]))
  ;;                         (loopy-ref (([a b c &rest [d e]] arr))
  ;;                           (setf a 1 b 2 c 3 d 4 e 5))
  ;;                         arr)))))

  ;; NOTE: Setting a variable after `&rest' in an array will not truncate the array.
  (should (equal [1 2 3 4 7]
                 (eval (quote
                        (let ((arr [7 7 7 7 7]))
                          (loopy-ref (([a b c &rest d] arr))
                            (setf a 1 b 2 c 3 d [4]))
                          arr)))))

  (should (equal [1 2 3 4 7]
                 (eval (quote
                        (let ((arr [7 7 7 7 7]))
                          (loopy-ref (([a b c &rest d] arr))
                            (setf a 1 b 2 c 3 d [4]))
                          arr)))))

  (should (equal [2 3]
                 (let ((arr [7 7]))
                   (loopy-ref (([&whole cat a b] arr))
                     (setf a 1 b 2
                           cat (cl-map 'vector #'1+ cat)))
                   arr))))

;;; Loop Commands
;;;; Miscellaneous
;;;;; At and sub-loop
;; TODO: Test error checking for accumulations of different types in separate
;; loops.

(ert-deftest at-accum ()
  (should (equal '(1 2 3 4 5 6)
                 (loopy outer
                        (list i '((1 2) (3 4) (5 6)))
                        (sub-loop (list j i)
                                  (at outer
                                      (collect j)))))))

(ert-deftest at-leave ()
  (should (equal '(1 2 3)
                 (lq outer
                     (flags split)
                     (list i '((1 2) (3 4) (5 6)))
                     (sub-loop (list j i)
                               (at outer
                                   (if (> j 3)
                                       (leave)
                                     (collect j))))))))

(ert-deftest at-disagreeing-accum-types ()
  (should-error (loopy outer
                       (list i '([1 2] [3]))
                       (collect i)
                       (loop (array j i)
                             (at outer (max j)))))

  (should-error (loopy outer
                       (list i '([1 2] [3]))
                       (collect i)
                       (at outer (max j)))))

(ert-deftest sub-loop-implicit-accum-in-loop ()
  (should (equal '((1 . 4) (1 . 5) (2 . 4) (2 . 5))
                 (lq outer
                     (list i '(1 2))
                     (loop (list j '(4 5))
                           (at outer (collect (cons i j)))))))

  (should (equal "14152425"
                 (lq outer
                     (list i '("1" "2"))
                     (loop (list j '("4" "5"))
                           (at outer (concat (concat i j)))))))

  (should (equal '(0 (1 . 4) (1 . 5) (2 . 4) (2 . 5))
                 (lq outer
                     (list i '(1 2))
                     (loop (list j '(4 5))
                           (at outer (collect (cons i j))))
                     (finally-return (cons 0 loopy-result))))))

(ert-deftest sub-loop-explicit-accum-in-loop ()
  (should (equal '(0 (1 . 4) (1 . 5) (2 . 4) (2 . 5))
                 (lq outer
                     (list i '(1 2))
                     (loop (list j '(4 5))
                           (at outer (collect my-coll (cons i j))))
                     (finally-return (cons 0 my-coll)))))

  (should (equal "014152425"
                 (lq outer
                     (list i '("1" "2"))
                     (loop (list j '("4" "5"))
                           (at outer (concat my-str (concat i j))))
                     (finally-return (concat "0" my-str))))))
;;
(ert-deftest sub-loop-leave-early ()
  "A `leave' in a sub-loop should not affect the outer loop."
  (should (equal '(1 2 3)
                  (lq outer
                      (list i '(1 2 3))
                      (loop (list j '(4 5 6))
                            (leave)
                            (at outer (collect j)))
                      (collect i)))))

(ert-deftest sub-loop-skip ()
  "A `skip' in a sub-loop should not affect the outer loop."
  (should (equal '(5 7 1 5 7 2 5 7 3)
                  (lq  outer
                       (list i '(1 2 3))
                       (loop (list j '(4 5 6 7 8))
                             (when (cl-evenp j)
                               (continue))
                             (at outer (collect j)))
                       (collect i)))))

(ert-deftest sub-loop-return-from-outer ()
  (should (= 3 (lq outer
                   (list i '(1 2 3))
                   (loop (list j '(4 5 6 3))
                         (when (= j i)
                           (return-from outer j)))))))

(ert-deftest sub-loop-named ()
  (should
   (equal
    '((3 5) (3 5))
    (lq outer
        (repeat 2)
        (loop inner1
              (list j '(3 4))
              (loop (list k '(5 6 7))
                    (if (= k 6)
                        ;; Return from inner1 so never reach 4.
                        (return-from inner1)
                      (at outer (collect (list j k))))))))))

(ert-deftest loopy-command ()
  (should (equal '(1 2 3 4)
                 (lq outer
                     (array i [(1 2) (3 4)])
                     (loopy (list j i)
                            (at outer (collect j)))))))

;;;; Generic Evaluation
;;;;; Do
(ert-deftest do ()
  (should
   (equal '(t nil)
          (eval (quote (loopy (with (my-val nil)
                                    (this-nil? t))
                              (do (setq my-val t)
                                  (setq this-nil? (not my-val)))
                              (return nil)
                              (finally-return my-val this-nil?)))))))

;;;;; Expr
(ert-deftest expr-init ()
  (should (= 1 (eval (quote (loopy (repeat 3)
                                   (expr var 1 :init 'cat)
                                   (finally-return var))))))

  (should (= 1 (eval (quote (loopy (repeat 3)
                                   (expr var 1 :init nil)
                                   (finally-return var))))))

  (should (= 3 (eval (quote (loopy (repeat 3)
                                   (expr var (1+ var) :init 0)
                                   (finally-return var)))))))

(ert-deftest expr-one-value ()
  (should
   (and (eval (quote (loopy (with (my-val nil))
                            (expr my-val t)
                            (return nil)
                            (finally-return my-val))))
        (equal '(t t) (eval (quote (loopy (expr (i j) '(t t))
                                          (return nil) ; TODO: Change to leave.
                                          (finally-return i j)))))

        (equal '(0 1 1 1)
               (eval (quote (loopy (repeat 4)
                                   (collect i)
                                   (expr i 1 :init 0))))))))

(ert-deftest expr-two-values ()
  (should
   (and
    (equal '(1 2 2)
           (eval (quote (loopy  (repeat 3)
                                (expr my-val 1 2)
                                (collect my-coll my-val)
                                (finally-return my-coll)))))
    (equal '((1 1) (2 2) (2 2))
           (eval (quote (loopy  (repeat 3)
                                (expr (i j) '(1 1) '(2 2))
                                (collect my-coll (list i j))
                                (finally-return my-coll)))))

    (equal '(0 1 2 2)
           (eval (quote (loopy (repeat 4)
                               (collect i)
                               (expr i 1 2 :init 0))))))))

(ert-deftest expr-two-values-when ()
  (should (equal '(nil 0 0 1 1 2 2 3)
                 (loopy (list i '(1 2 3 4 5 6 7 8))
                        (when (cl-evenp i)
                          (expr j 0 (1+ j)))
                        (collect j)))))

(ert-deftest expr-three-values-when ()
  (should (equal '(nil a a 0 0 1 1 2)
                 (loopy (list i '(1 2 3 4 5 6 7 8))
                        (when (cl-evenp i)
                          (expr j 'a 0 (1+ j)))
                        (collect j)))))

;; Implementation is different for more than 2 values.
(ert-deftest expr-five-values ()
  (should
   (and (equal '(1 2 3 4 5 5 5 5 5 5)
               (eval (quote (loopy  (repeat 10)
                                    (expr my-val 1 2 3 4 5)
                                    (collect my-coll my-val)
                                    (finally-return my-coll)))))
        (equal '((1 1) (2 2) (3 3) (4 4) (5 5) (5 5) (5 5) (5 5) (5 5) (5 5))
               (eval (quote (loopy  (repeat 10)
                                    (expr (i j) '(1 1) '(2 2)
                                          '(3 3) '(4 4) '(5 5))
                                    (collect my-coll (list i j))
                                    (finally-return my-coll)))))

        (equal '(0 1 2 3 4 5 5 5 5 5)
               (eval (quote (loopy (repeat 10)
                                   (collect i)
                                   (expr i 1 2 3 4 5 :init 0))))))))

(ert-deftest expr-dont-repeat ()
  "Make sure commands don't repeatedly create/declare the same variable."
  (should
   (= 1 (with-temp-buffer
          (prin1 (macroexpand '(loopy  (expr j 3)
                                       (expr j 4)
                                       (return j)))
                 (current-buffer))
          (goto-char (point-min))
          (how-many "(j nil)")))))

;;;;; Group
(ert-deftest group ()
  (should
   (equal '((2 4 6) (2 4 6))
          (eval (quote (loopy (list i '(1 2 3 4 5 6))
                              (if (cl-evenp i)
                                  (group (collect c1 i)
                                         (collect c2 i)))
                              (finally-return c1 c2))))))

  (should
   (equal '((2 4 6) (2 4 6))
          (eval (quote (loopy (list i '(1 2 3 4 5 6))
                              (if (cl-evenp i)
                                  (command-do (collect c1 i)
                                              (collect c2 i)))
                              (finally-return c1 c2)))))))

;;;;; Prev-Expr
(ert-deftest prev-expr ()
  (should (equal '(nil 1 2 3 4)
                 (eval (quote (loopy (list i '(1 2 3 4 5))
                                     (prev-expr j i)
                                     (collect j))))))

  (should (equal '(nil nil nil 1 2)
                 (eval (quote (loopy (list i '(1 2 3 4 5))
                                     (prev-expr j i :back 3)
                                     (collect j))))))

  (should (equal '(first-val first-val 2 2 4 4 6 6 8 8)
                 (eval (quote (loopy (numbers i 1 10)
                                     (when (cl-oddp i)
                                       (prev-expr j i :init 'first-val))
                                     (collect j)))))))

(ert-deftest prev-expr-destructuring ()
  (should (equal '((7 7 1 3) (7 7 2 4))
                 (eval (quote (loopy (list i '((1 2) (3 4) (5 6) (7 8)))
                                     (prev-expr (a b) i :back 2 :init 7)
                                     (collect c1 a)
                                     (collect c2 b)
                                     (finally-return c1 c2)))))))

;;;; Iteration
;; Making sure iteration fails in sub-level
(ert-deftest iteration-sub-level ()
  (should-error
   (progn
     (loopy (if t (list i '(1))) (finally-return t))
     (loopy (if t (list-ref i '(1))) (finally-return t))
     (loopy (if t (array i '(1))) (finally-return t))
     (loopy (if t (array-ref i '(1))) (finally-return t))
     (loopy (if t (seq i '(1))) (finally-return t))
     (loopy (if t (seq-ref i '(1))) (finally-return t))
     (loopy (if t (repeat 1)) (finally-return t))
     (loopy (when t (list i '(1))) (finally-return t))
     (loopy (when t (list-ref i '(1))) (finally-return t))
     (loopy (when t (array i '(1))) (finally-return t))
     (loopy (when t (array-ref i '(1))) (finally-return t))
     (loopy (when t (seq i '(1))) (finally-return t))
     (loopy (when t (seq-ref i '(1))) (finally-return t))
     (loopy (when t (repeat 1)) (finally-return t))
     (loopy (unless t (list i '(1))) (finally-return t))
     (loopy (unless t (list-ref i '(1))) (finally-return t))
     (loopy (unless t (array i '(1))) (finally-return t))
     (loopy (unless t (array-ref i '(1))) (finally-return t))
     (loopy (unless t (seq i '(1))) (finally-return t))
     (loopy (unless t (seq-ref i '(1))) (finally-return t))
     (loopy (unless t (repeat 1)) (finally-return t))
     (loopy (cond (t (list i '(1)))) (finally-return t))
     (loopy (cond (t (list-ref i '(1)))) (finally-return t))
     (loopy (cond (t (array i '(1)))) (finally-return t))
     (loopy (cond (t (array-ref i '(1)))) (finally-return t))
     (loopy (cond (t (seq i '(1)))) (finally-return t))
     (loopy (cond (t (seq-ref i '(1)))) (finally-return t))
     (loopy (cond (t (repeat 1))) (finally-return t))
     (loopy (group (list i '(1))) (finally-return t))
     (loopy (group (list-ref i '(1))) (finally-return t))
     (loopy (group (array i '(1))) (finally-return t))
     (loopy (group (array-ref i '(1))) (finally-return t))
     (loopy (group (seq i '(1))) (finally-return t))
     (loopy (group (seq-ref i '(1))) (finally-return t))
     (loopy (group (repeat 1))) (finally-return t))
   :type 'user-error))

;;;;; Array
(ert-deftest array ()
  (should (equal '(1 2 3)
                 (eval (quote (loopy  (array i [1 2 3])
                                      (collect coll i)
                                      (finally-return coll))))))

  (should (equal '(97 98 99)
                 (eval (quote (loopy  (string i "abc")
                                      (collect coll i)
                                      (finally-return coll)))))))

(ert-deftest array-destructuring ()
  (should (and (equal '(5 6)
                      (eval (quote (loopy (array (a . b)
                                                 [(1 . 2) (3 . 4) (5 . 6)])
                                          (finally-return a b)))))
               (equal '(5 (6))
                      (eval (quote (loopy (array (a . b)
                                                 [(1 2) (3 4) (5 6)])
                                          (finally-return a b)))))
               (equal '(4 5 6 7)
                      (eval (quote (loopy (array (a b c d)
                                                 [(1 2 3 4) (4 5 6 7)])
                                          (finally-return a b c d)))))
               (equal '(4 5 6)
                      (eval (quote (loopy (array [i j k] [[1 2 3] [4 5 6]])
                                          (finally-return i j k))))))))


(ert-deftest array-recursive-destructuring ()
  (should
   (and
    (equal '(5 5 6)
           (eval (quote (loopy (array (a [b c]) [(1 [1 2]) (5 [5 6])])
                               (finally-return (list a b c))))))
    (equal '(4 5 6)
           (eval
            (quote
             (loopy (array [a [b c]] [[1 [2 3]] [4 [5 6]]])
                    (finally-return a b c)))))
    (equal '(4 5 6)
           (eval
            (quote
             (loopy (array [a [b [c]]] [[1 [2 [3]]] [4 [5 [6]]]])
                    (finally-return a b c)))))
    (equal '(4 5 6)
           (eval
            (quote
             (loopy (array [a (b c)] [[1 (2 3)] [4 (5 6)]])
                    (finally-return a b c))))))))

(ert-deftest array-multi-array ()
  (should (equal '((1 3) (1 4) (2 3) (2 4))
                 (loopy (array i [1 2] [3 4])
                        (collect i))))

  (should (equal '((1 3) (2 3))
                 (loopy (array i [1 2] [3 4] :by 2)
                        (collect i))))

  ;; Just to check how quoting is handled.
  (should (equal '((1 3) (1 4) (2 3) (2 4))
                 (loopy (array i `[1 ,(1+ 1)] [3 4])
                        (collect i)))))

(ert-deftest array-multi-array-destructuring ()
  (should (equal '((1 1 2 2) (3 4 3 4))
                 (eval (quote (loopy (array (i j) [1 2] [3 4])
                                     (collect c1 i)
                                     (collect c2 j)
                                     (finally-return c1 c2)))))))

(ert-deftest array-keywords ()
  (should (equal '((0 . 4) (1 . 3) (2 . 2) (3 . 1) (4 . 0))
                 (eval (quote (loopy (array i [4 3 2 1 0] :index cat)
                                     (collect (cons cat i)))))))

  (should (equal '(0 2 4 6 8 10)
                 (eval (quote (loopy (array i [0 1 2 3 4 5 6 7 8 9 10] :by 2)
                                     (collect i))))))

  (should (equal '(8 6 4 2)
                 (eval (quote (loopy (array i [0 1 2 3 4 5 6 7 8 9 10]
                                            :from 8 :downto 1 :by 2)
                                     (collect i))))))

  (should (equal '(0 1 2 3 4 5 6 7)
                 (eval (quote (loopy (array i [0 1 2 3 4 5 6 7 8 9 10] :upto 7)
                                     (collect i))))))

  (should (equal '(0 1 2 3 4 5 6 7)
                 (eval (quote (loopy (array i [0 1 2 3 4 5 6 7 8 9 10] :to 7)
                                     (collect i))))))

  (should (equal '(10 9 8 7 6 5 4 3)
                 (eval (quote (loopy (array i [0 1 2 3 4 5 6 7 8 9 10] :downto 3)
                                     (collect i))))))

  (should (equal '(10 9 8)
                 (eval (quote (loopy (array i [0 1 2 3 4 5 6 7 8 9 10] :above 7)
                                     (collect i))))))

  (should (equal '(0 1 2)
                 (eval (quote (loopy (array i [0 1 2 3 4 5 6 7 8 9 10] :below 3)
                                     (collect i)))))))

;;;;; Array Ref
(ert-deftest array-ref ()
  (should (equal "aaa"
                 (eval (quote (loopy (with (my-str "cat"))
                                     (array-ref i my-str)
                                     (do (setf i ?a))
                                     (finally-return my-str))))))
  (should (equal "aaa"
                 (eval (quote (loopy (with (my-str "cat"))
                                     (stringf i my-str)
                                     (do (setf i ?a))
                                     (finally-return my-str)))))))


(ert-deftest array-ref-destructuring ()
  (should (and (equal [(7 8 9) (7 8 9)]
                      (eval (quote (loopy (with (my-array [(1 2 3) (4 5 6)]))
                                          (array-ref (i j k) my-array)
                                          (do (setf i 7)
                                              (setf j 8)
                                              (setf k 9))
                                          (finally-return my-array)))))
               (equal [(7 8 9 10) (7 8 9 10)]
                      (eval (quote (loopy (with (my-array [(1 2 3 4) (4 5 6 8)]))
                                          (array-ref (i j . k) my-array)
                                          (do (setf i 7)
                                              (setf j 8)
                                              (setf k '(9 10)))
                                          (finally-return my-array)))))
               (equal [[7 8 9 4] [7 8 9 8]]
                      (eval (quote (loopy (with (my-array [[1 2 3 4] [4 5 6 8]]))
                                          (array-ref [i j k] my-array)
                                          (do (setf i 7)
                                              (setf j 8)
                                              (setf k 9))
                                          (finally-return my-array))))))))

(ert-deftest array-ref-recursive-destructuring ()
  (should (and (equal [(7 [8 9]) (7 [8 9])]
                      (eval (quote (loopy (with (my-array [(1 [2 3]) (4 [5 6])]))
                                          (array-ref (i [j k]) my-array)
                                          (do (setf i 7)
                                              (setf j 8)
                                              (setf k 9))
                                          (finally-return my-array)))))
               (equal [[7 [8 9] 4] [7 [8 9] 8]]
                      (eval (quote (loopy (with (my-array [[1 [2 3] 4] [4 [5 6] 8]]))
                                          (array-ref [i [j k]] my-array)
                                          (do (setf i 7)
                                              (setf j 8)
                                              (setf k 9))
                                          (finally-return my-array))))))))

(ert-deftest array-ref-keywords ()
  (should (equal "a1a3a5a7a9"
                 (eval (quote (loopy (with (my-str "0123456789"))
                                     (array-ref i my-str :by 2)
                                     (do (setf i ?a))
                                     (finally-return my-str))))))

  (should (equal "a1a3a5a7a9"
                 (eval (quote (loopy (with (my-str "0123456789"))
                                     (array-ref i my-str :by 2 :index cat)
                                     (do (setf (aref my-str cat) ?a))
                                     (finally-return my-str))))))

  (should (equal "0a2a4a6a8a"
                 (eval (quote (loopy (with (my-str "0123456789"))
                                     (array-ref i my-str :from 1 :by 2 )
                                     (do (setf i ?a))
                                     (finally-return my-str))))))

  (should (equal "0123456a8a"
                 (eval (quote (loopy (with (my-str "0123456789"))
                                     (array-ref i my-str :downto 6 :by 2 )
                                     (do (setf i ?a))
                                     (finally-return my-str))))))

  (should (equal "aaaaa56789"
                 (eval (quote (loopy (with (my-str "0123456789"))
                                     (array-ref i my-str :below 5)
                                     (do (setf i ?a))
                                     (finally-return my-str))))))

  (should (equal "012345aaaa"
                 (eval (quote (loopy (with (my-str "0123456789"))
                                     (array-ref i my-str :above 5)
                                     (do (setf i ?a))
                                     (finally-return my-str))))))

  (should (equal "aaaaaa6789"
                 (eval (quote (loopy (with (my-str "0123456789"))
                                     (array-ref i my-str :upto 5)
                                     (do (setf i ?a))
                                     (finally-return my-str))))))

  (should (equal "0a2a4a6a8a"
                 (eval (quote (loopy (with (my-str "0123456789"))
                                     (array-ref i my-str :upfrom 1 :by 2 )
                                     (do (setf i ?a))
                                     (finally-return my-str)))))))

;;;;; Cons
(ert-deftest cons ()
  (should (equal '((1 2 3 4) (2 3 4) (3 4) (4))
                 (eval (quote (loopy (cons x '(1 2 3 4))
                                     (collect coll x)
                                     (finally-return coll))))))

  (should (equal '((1 2 3 4) (2 3 4) (3 4) (4))
                 (eval (quote (loopy (cons x '(1 2 3 4) :by #'cdr)
                                     (collect coll x)
                                     (finally-return coll))))))

  (should (equal '((1 2 3 4) (3 4))
                 (eval (quote (loopy (cons x '(1 2 3 4) :by #'cddr)
                                     (collect coll x)
                                     (finally-return coll))))))

  (should (equal '((1 2 3 4) (3 4))
                 (eval (quote (loopy (cons x '(1 2 3 4)
                                           :by (lambda (x) (cddr x)))
                                     (collect coll x)
                                     (finally-return coll))))))

  (should (equal '((1 2 3 4) (3 4))
                 (eval (quote (let ((f (lambda (x) (cddr x))))
                                (loopy (cons x '(1 2 3 4) :by f)
                                       (collect coll x)
                                       (finally-return coll)))))))

  (should (equal '((1 (2 3 4)) (2 (3 4)) (3 (4)) (4 nil))
                 (eval (quote (loopy (cons (i . j) '(1 2 3 4))
                                     (collect coll (list i j))
                                     (finally-return coll))))))

  (should (equal '((1 (2 3 4)) (3 (4)))
                 (eval (quote (loopy (cons (i . j) '(1 2 3 4) :by #'cddr)
                                     (collect coll (list i j))
                                     (finally-return coll)))))))


;;;;; List
(ert-deftest list ()
  (should (= 3 (eval (quote (loopy  (list i '(1 2 3))
                                    ;; Same thing:
                                    ;; (after-do (cl-return i))
                                    (finally-return i))))))
  (should (equal '(1 3)
                 (let ((my-cddr (lambda (x)  (cddr x))))
                   (loopy (list i '(1 2 3 4) :by my-cddr)
                          (collect i)))))

  (should (equal '(1 3)
                 (loopy (list i '(1 2 3 4) :by (lambda (x) (cddr x)))
                        (collect i))))

  (should (equal '(1 3)
                 (loopy (list i '(1 2 3 4) :by #'cddr)
                        (collect i)))))

(ert-deftest list-destructuring ()
  (should (and (equal '(5 6)
                      (eval (quote (loopy (list (a . b)
                                                '((1 . 2) (3 . 4) (5 . 6)))
                                          (finally-return a b)))))
               (equal '(5 (6))
                      (eval (quote (loopy (list (a . b)
                                                '((1 2) (3 4) (5 6)))
                                          (finally-return a b)))))
               (equal '(4 5 6 7)
                      (eval (quote (loopy (list (a b c d)
                                                '((1 2 3 4) (4 5 6 7)))
                                          (finally-return a b c d)))))
               (equal '(4 5 6)
                      (eval (quote (loopy (list [i j k] '([1 2 3] [4 5 6]))
                                          (finally-return i j k))))))))

(ert-deftest list-recursive-destructuring ()
  (should (equal '(4 5 6)
                 (eval (quote (loopy (list (a (b c)) '((1 (2 3)) (4 (5 6))))
                                     (finally-return (list a b c)))))))
  (should (equal '(5 5 6)
                 ;; This is more of an evaluation-time test.
                 (eval (quote (loopy (list (a . (b c)) '((1 . (1 2)) (5 . (5 6))))
                                     (finally-return (list a b c)))))))
  (should (equal '(4 5 6)
                 (loopy (list (a . [b c]) '((1 . [2 3]) (4 . [5 6])))
                        (finally-return a b c))))
  (should (equal '(5 5 6)
                 (eval (quote (loopy (list (a (b (c))) '((1 (1 (2))) (5 (5 (6)))))
                                     (finally-return (list a b c))))))))

(ert-deftest list-multi-list ()
  (should (equal '((1 4) (1 5) (1 6) (2 4) (2 5) (2 6) (3 4) (3 5) (3 6))
                 (eval (quote (loopy (list i '(1 2 3) '(4 5 6))
                                     (collect i))))))

  (should (equal '((1 7) (1 8) (1 9) (2 7) (2 8) (2 9))
                 (eval (quote (cl-labels ((fx () '(7 8 9)))
                                (loopy (list i '(1 2) (fx))
                                       (collect i)))))))

  (should (equal '((10 13) (10 15) (11 14) (12 13) (12 15))
                 (eval (quote (loopy (list i '(10 11 12) '(13 14 15) :by #'cddr)
                                     (collect i)))))))

(ert-deftest list-multi-list-destructuring ()
  (should (equal '((1 1 2 2) (4 5 4 5))
                 (eval (quote (loopy (list (i j) '(1 2) '(4 5))
                                     (collect c1 i)
                                     (collect c2 j)
                                     (finally-return c1 c2)))))))

;;;;; List Ref
(ert-deftest list-ref ()
  (should (equal  '(7 7 7)
                  (eval (quote (loopy (with (my-list '(1 2 3)))
                                      (list-ref i my-list)
                                      (do (setf i 7))
                                      (finally-return my-list))))))

  (should (equal  '(7 2 7)
                  (eval (quote (loopy (with (my-list '(1 2 3)))
                                      (list-ref i my-list :by #'cddr)
                                      (do (setf i 7))
                                      (finally-return my-list))))))

  (should (equal  '(7 2 7)
                  (eval (quote (loopy (with (my-list '(1 2 3)))
                                      (list-ref i my-list
                                                :by (lambda (x) (cddr x)))
                                      (do (setf i 7))
                                      (finally-return my-list))))))

  (should (equal  '(7 2 7)
                  (eval (quote (let ((f (lambda (x) (cddr x))))
                                 (loopy (with (my-list '(1 2 3)))
                                        (list-ref i my-list :by f)
                                        (do (setf i 7))
                                        (finally-return my-list))))))))

(ert-deftest list-ref-destructuring ()
  (should (and (equal '((7 8 9) (7 8 9))
                      (eval (quote (loopy (with (my-list '((1 2 3) (4 5 6))))
                                          (list-ref (i j k) my-list)
                                          (do (setf i 7)
                                              (setf j 8)
                                              (setf k 9))
                                          (finally-return my-list)))))
               (equal '((7 8 9 10) (7 8 9 10))
                      (eval (quote (loopy (with (my-list '((1 2 3 4) (4 5 6 8))))
                                          (list-ref (i j . k) my-list)
                                          (do (setf i 7)
                                              (setf j 8)
                                              (setf k '(9 10)))
                                          (finally-return my-list)))))
               (equal '([7 8 9 4] [7 8 9 8])
                      (eval (quote (loopy (with (my-list '([1 2 3 4] [4 5 6 8])))
                                          (list-ref [i j k] my-list)
                                          (do (setf i 7)
                                              (setf j 8)
                                              (setf k 9))
                                          (finally-return my-list))))))))

(ert-deftest list-ref-recursive-destructuring ()
  (should (and (equal '((7 (8 9)) (7 (8 9)))
                      (eval (quote (loopy (with (my-list '((1 (2 3)) (4 (5 6)))))
                                          (list-ref (i (j k)) my-list)
                                          (do (setf i 7)
                                              (setf j 8)
                                              (setf k 9))
                                          (finally-return my-list)))))
               (equal '([7 (8 9) 4] [7 (8 9) 8])
                      (eval (quote (loopy (with (my-list '([1 (2 3) 4] [4 (5 6) 8])))
                                          (list-ref [i (j k) l] my-list)
                                          (do (setf i 7)
                                              (setf j 8)
                                              (setf k 9))
                                          (finally-return my-list))))))))

;;;;; Map
(ert-deftest map ()
  (should (equal '((a . 1) (b . 2))
                 (eval (quote (loopy (map pair '((a . 1) (b . 2)))
                                     (collect coll pair)
                                     (finally-return coll))))))

  (should (equal '((a . 1) (b . 2))
                 (eval (quote (loopy (map-pairs pair '((a . 1) (b . 2)))
                                     (collect coll pair)
                                     (finally-return coll))))))

  (should (equal '((0 . a) (1 . b) (2 . c) (3 . d))
                 (eval (quote (loopy (map pair [a b c d])
                                     (collect coll pair)
                                     (finally-return coll))))))

  (should (equal '((0 . a) (1 . b) (2 . c) (3 . d))
                 (eval (quote (loopy (map-pairs pair [a b c d])
                                     (collect coll pair)
                                     (finally-return coll))))))

  (let ((my-hash (make-hash-table)))
    (puthash 'a 1 my-hash)
    (puthash 'b 2 my-hash)
    (should (equal '((a . 1) (b . 2))
                   (eval (quote (loopy (map pair my-hash)
                                       (collect coll pair)
                                       (finally-return coll))))))))

(ert-deftest map-destructuring ()
  (should (equal '((a b) (1 2))
                 (eval (quote (loopy (map (key . val) '((a . 1) (b . 2)))
                                     (collect keys key)
                                     (collect vals val)
                                     (finally-return keys vals))))))

  (should (equal '((0 1 2 3) (a b c d))
                 (eval (quote (loopy (map (key . val) [a b c d])
                                     (collect keys key)
                                     (collect vals val)
                                     (finally-return keys vals))))))
  (let ((my-hash (make-hash-table)))
    (puthash 'a 1 my-hash)
    (puthash 'b 2 my-hash)
    (should (equal '((a b) (1 2))
                   (eval (quote (loopy (map (key . val) my-hash)
                                       (collect keys key)
                                       (collect vals val)
                                       (finally-return keys vals))))))))

;;;;; Map Ref

(ert-deftest map-ref ()
  ;; Test that no keys duplicated.
  (should (equal '(:a 8 :a ignored :b 10)
                 (let ((map (list :a 1 :a 'ignored :b 3)))
                   (eval (quote (loopy (map-ref i map)
                                       (do (cl-incf i 7))
                                       (finally-return map)))))))

  (should (equal [17 18 19 20 21]
                 (eval (quote (loopy (with (map (vector 10 11 12 13 14)))
                                     (mapf i map)
                                     (do (cl-incf i 7))
                                     (finally-return map))))))

  (should (equal '([17 18 19 20 21] (0 1 2 3 4))
                 (eval (quote (loopy (with (map (vector 10 11 12 13 14)))
                                     (mapf i map :key my-key)
                                     (do (cl-incf i 7))
                                     (collect my-key)
                                     (finally-return map loopy-result)))))))

(ert-deftest map-ref-destructuring ()
  (should (equal [[7 8] [7 8]]
                 (eval (quote (loopy (with (map (vector (vector 10 11)
                                                        (vector 12 13))))
                                     (mapf [i j] map)
                                     (do (setf i 7)
                                         (setf j 8))
                                     (finally-return map))))))

  (should (equal '((a 7 8) (b 7 8))
                 (eval (quote (loopy (with (map (list (cons 'a (list 1 2))
                                                      (cons 'b (list 3 4)))))
                                     (mapf (i j) map)
                                     (do (setf i 7)
                                         (setf j 8))
                                     (finally-return map)))))))

;;;;; Nums
(ert-deftest nums ()
  (should (equal '(1 2 3 4 5)
                 (eval (quote (loopy (nums i 1 5)
                                     (collect i))))))

  (should (equal '(1 2 3 4 5)
                 (eval (quote (loopy (numbers i 1 5)
                                     (collect i))))))

  (should (equal '(1 2 3 4 5)
                 (eval (quote (loopy (num i 1 5)
                                     (collect i))))))

  (should (equal '(1 2 3 4 5)
                 (eval (quote (loopy (number i 1 5)
                                     (collect i)))))))

(ert-deftest nums-keywords ()
  (should (equal '(1 3 5)
                 (eval (quote (loopy (nums i 1 5 :by 2)
                                     (collect i))))))

  (should (equal '(5 3 1)
                 (eval (quote (loopy (nums i 5 :downto 1 :by 2)
                                     (collect i))))))

  (should (equal '(0 7 14)
                 (eval (quote (loopy (repeat 3)
                                     (nums i 0 :by 7)
                                     (collect i))))))

  (should (equal '(0 -7 -14 -21 -28 -35 -42)
                 (eval (quote (loopy (repeat 7)
                                     (nums i :downfrom 0 :by 7)
                                     (collect i))))))
  (should (equal '(7 8 9)
                 (eval (quote (loopy (repeat 3)
                                     (nums i :upfrom 7)
                                     (collect i))))))

  (should (equal '(7 8 9)
                 (eval (quote (loopy (repeat 3)
                                     (nums i :from 7)
                                     (collect i))))))

  (should (equal '(0 1 2 3 4 5 6 7)
                 (eval (quote (loopy (nums i :upto 7)
                                     (collect i))))))

  (should (equal '(0 1 2 3 4 5 6 7)
                 (eval (quote (loopy (nums i :to 7)
                                     (collect i))))))

  (should (equal '(0 -1 -2 -3 -4 -5 -6 -7)
                 (eval (quote (loopy (nums i :downto -7)
                                     (collect i))))))

  (should (equal '(0 -1 -2 -3 -4 -5 -6)
                 (eval (quote (loopy (nums i :above -7)
                                     (collect i))))))

  (should (equal '(0 1 2)
                 (eval (quote (loopy (nums i :below 3)
                                     (collect i))))))

  (should (equal nil
                 (eval (quote (loopy (nums i :above 3)
                                     (collect i))))))
  (should (equal '(0 1.5 3.0)
                 (loopy (nums i 0 3 :by 1.5)
                        (collect i))))

  (should (equal '(0 1.5 3.0 4.5)
                 (eval (quote (loopy (nums i 0 5 :by 1.5)
                                     (collect i))))))

  ;; NOTE: It remains to be seen how well this test works.
  (progn
    (cl-float-limits)
    (should (cl-every (lambda (x y) (> cl-float-epsilon (- x y)))
                      '(0.5 0.3 0.1 -0.1 -0.3 -0.5)
                      (eval (quote (loopy (nums i
                                                :downfrom 0.5
                                                :above -0.7
                                                :by 0.2)
                                          (collect i))))))))

;;;;; Nums-Down
(ert-deftest nums-down ()
  (should (equal '(10 8 6 4 2)
                 (eval (quote (loopy (nums-down i 10 1 :by 2)
                                     (collect i))))))

  (should (equal '(10 8 6 4 2)
                 (eval (quote (loopy (numsdown i 10 1 :by 2)
                                     (collect i))))))

  (should (equal '(10 8 6 4 2)
                 (eval (quote (loopy (numbers-down i 10 1 :by 2)
                                     (collect i)))))))

;;;;;; Nums-Up
(ert-deftest nums-up ()
  (should (equal '(1 3 5 7 9)
                 (eval (quote (loopy (nums-up i 1 10 :by 2)
                                     (collect i))))))

  (should (equal '(1 3 5 7 9)
                 (eval (quote (loopy (numsup i 1 10 :by 2)
                                     (collect i))))))

  (should (equal '(1 3 5 7 9)
                 (eval (quote (loopy (numbers-up i 1 10 :by 2)
                                     (collect i)))))))

;;;;; Repeat
(ert-deftest repeat-no-var ()
  (should (= 3 (length (eval (quote (loopy  (repeat 3)
                                            (list i (number-sequence 1 10))
                                            (collect coll i)
                                            (finally-return coll))))))))

(ert-deftest repeat-var ()
  "Need to test order of execution and functionality."
  (should (equal '(0 1 2)
                 (eval (quote (loopy (collect coll i)
                                     (repeat i 3)
                                     (finally-return coll)))))))

;;;;; Seq
(ert-deftest seq ()
  (should (eval (quote (loopy (seq l '(1 2 3 4 5))
                              (seq a [1 2 3 4 5])
                              (if (/= l a)
                                  (return nil))
                              (finally-return t))))))

(ert-deftest seq-destructuring ()
  (should (and (equal '(5 6)
                      (eval (quote (loopy (seq (a . b)
                                               [(1 . 2) (3 . 4) (5 . 6)])
                                          (finally-return a b)))))
               (equal '(5 (6))
                      (eval (quote (loopy (seq (a . b)
                                               [(1 2) (3 4) (5 6)])
                                          (finally-return a b)))))
               (equal '(4 5 6)
                      (eval (quote (loopy (seq (a b c)
                                               [(1 2 3) (4 5 6)])
                                          (finally-return a b c)))))
               (equal '(5 6)
                      (eval (quote (loopy (seq (a . b)
                                               '((1 . 2) (3 . 4) (5 . 6)))
                                          (finally-return a b)))))
               (equal '(5 (6))
                      (eval (quote (loopy (seq (a . b)
                                               '((1 2) (3 4) (5 6)))
                                          (finally-return a b)))))
               (equal '(4 5 6 7)
                      (eval (quote (loopy (seq (a b c d)
                                               '((1 2 3 4) (4 5 6 7)))
                                          (finally-return a b c d)))))
               (equal '(4 5 6)
                      (eval (quote (loopy (seq [i j k] '([1 2 3] [4 5 6]))
                                          (finally-return i j k)))))
               (equal '(4 5 6)
                      (eval (quote (loopy (seq [i j k] [[1 2 3] [4 5 6]])
                                          (finally-return i j k))))))))

(ert-deftest seq-ref-destructuring ()
  (should (and (equal [(7 8 9) (7 8 9)]
                      (eval (quote (loopy (with (my-seq [(1 2 3) (4 5 6)]))
                                          (seq-ref (i j k) my-seq)
                                          (do (setf i 7)
                                              (setf j 8)
                                              (setf k 9))
                                          (finally-return my-seq)))))
               (equal [(7 8 9 10) (7 8 9 10)]
                      (eval (quote (loopy (with (my-seq [(1 2 3 4) (4 5 6 8)]))
                                          (seq-ref (i j . k) my-seq)
                                          (do (setf i 7)
                                              (setf j 8)
                                              (setf k '(9 10)))
                                          (finally-return my-seq)))))
               (equal '((7 8 9) (7 8 9))
                      (eval (quote (loopy (with (my-seq '((1 2 3) (4 5 6))))
                                          (seq-ref (i j k) my-seq)
                                          (do (setf i 7)
                                              (setf j 8)
                                              (setf k 9))
                                          (finally-return my-seq)))))
               (equal '((7 8 9 10) (7 8 9 10))
                      (eval (quote (loopy (with (my-seq '((1 2 3 4) (4 5 6 8))))
                                          (seq-ref (i j . k) my-seq)
                                          (do (setf i 7)
                                              (setf j 8)
                                              (setf k '(9 10)))
                                          (finally-return my-seq)))))
               (equal '([7 8 9 4] [7 8 9 8])
                      (eval (quote (loopy (with (my-seq '([1 2 3 4] [4 5 6 8])))
                                          (seq-ref [i j k] my-seq)
                                          (do (setf i 7)
                                              (setf j 8)
                                              (setf k 9))
                                          (finally-return my-seq)))))
               (equal [[7 8 9 4] [7 8 9 8]]
                      (eval (quote (loopy (with (my-seq [[1 2 3 4] [4 5 6 8]]))
                                          (seq-ref [i j k] my-seq)
                                          (do (setf i 7)
                                              (setf j 8)
                                              (setf k 9))
                                          (finally-return my-seq))))))))

(ert-deftest seq-keywords ()
  (should (equal '((0 . 4) (1 . 3) (2 . 2) (3 . 1) (4 . 0))
                 (eval (quote (loopy (seq i [4 3 2 1 0] :index cat)
                                     (collect (cons cat i)))))))

  (should (equal '(0 2 4 6 8 10)
                 (eval (quote (loopy (seq i [0 1 2 3 4 5 6 7 8 9 10] :by 2)
                                     (collect i))))))

  (should (equal '(8 6 4 2)
                 (eval (quote (loopy (seq i [0 1 2 3 4 5 6 7 8 9 10]
                                          :from 8 :downto 1 :by 2)
                                     (collect i))))))

  (should (equal '(0 1 2 3 4 5 6 7)
                 (eval (quote (loopy (seq i [0 1 2 3 4 5 6 7 8 9 10] :upto 7)
                                     (collect i))))))

  (should (equal '(0 1 2 3 4 5 6 7)
                 (eval (quote (loopy (seq i [0 1 2 3 4 5 6 7 8 9 10] :to 7)
                                     (collect i))))))

  (should (equal '(10 9 8 7 6 5 4 3)
                 (eval (quote (loopy (seq i [0 1 2 3 4 5 6 7 8 9 10] :downto 3)
                                     (collect i))))))

  (should (equal '(10 9 8)
                 (eval (quote (loopy (seq i [0 1 2 3 4 5 6 7 8 9 10] :above 7)
                                     (collect i))))))

  (should (equal '(0 1 2)
                 (eval (quote (loopy (seq i [0 1 2 3 4 5 6 7 8 9 10] :below 3)
                                     (collect i)))))))

(ert-deftest seq-multi-seq ()
  (should (equal '((1 3) (1 4) (2 3) (2 4))
                 (eval (quote (loopy (seq i [1 2] '(3 4))
                                     (collect i))))))

  (should (equal '((1 3) (2 3))
                 (eval (quote (loopy (seq i [1 2] '(3 4) :by 2)
                                     (collect i)))))))

;;;;; Seq Index
(ert-deftest seq-index ()
  (should (equal '(0 1 2 3)
                 (eval (quote (loopy (seq-index i [1 2 3 4])
                                     (collect i))))))

  (should (equal '(0 1 2 3 4 5 6)
                 (eval (quote (loopy (array-index i "abcdefg")
                                     (collect i))))))

  (should (equal '(0 1 2 3 4 5 6)
                 (eval (quote (loopy (string-index i "abcdefg")
                                     (collect i))))))

  (should (equal '(0 1 2 3 4)
                 (eval (quote (loopy (list-index i '(1 2 3 4 5))
                                     (collect i)))))))

(ert-deftest seq-index-keywords ()
  (should (equal '(0 2 4 6 8 10)
                 (eval (quote (let ((my-seq [0 1 2 3 4 5 6 7 8 9 10]))
                                (loopy (seq-index i my-seq :by 2)
                                       (collect (elt my-seq i))))))))

  (should (equal '(8 6 4 2)
                 (eval (quote (let ((my-seq [0 1 2 3 4 5 6 7 8 9 10]))
                                (loopy (seq-index i my-seq
                                                  :from 8 :downto 1 :by 2)
                                       (collect (elt my-seq i))))))))

  (should (equal '(0 1 2 3 4 5 6 7)
                 (eval (quote (let ((my-seq [0 1 2 3 4 5 6 7 8 9 10]))
                                (loopy (seq-index i my-seq :upto 7)
                                       (collect (elt my-seq i))))))))

  (should (equal '(0 1 2 3 4 5 6 7)
                 (eval (quote (let ((my-seq [0 1 2 3 4 5 6 7 8 9 10]))
                                (loopy (seq-index i my-seq :to 7)
                                       (collect (elt my-seq i))))))))

  (should (equal '(10 9 8 7 6 5 4 3)
                 (eval (quote (let ((my-seq [0 1 2 3 4 5 6 7 8 9 10]))
                                (loopy (seq-index i my-seq :downto 3)
                                       (collect (elt my-seq i))))))))

  (should (equal '(10 9 8)
                 (eval (quote (let ((my-seq [0 1 2 3 4 5 6 7 8 9 10]))
                                (loopy (seq-index i my-seq :above 7)
                                       (collect (elt my-seq i))))))))

  (should (equal '(0 1 2)
                 (eval (quote (let ((my-seq [0 1 2 3 4 5 6 7 8 9 10]))
                                (loopy (seq-index i my-seq :below 3)
                                       (collect (elt my-seq i)))))))))

;;;;; Seq Ref
(ert-deftest seq-ref ()
  (should
   (equal '(7 7 7 7)
          (eval (quote (loopy (with (my-seq '(1 2 3 4)))
                              (seq-ref i my-seq)
                              (do (setf i 7))
                              (finally-return my-seq)))))))

(ert-deftest seq-ref-keywords ()
  (should (equal "a1a3a5a7a9"
                 (eval (quote (loopy (with (my-str "0123456789"))
                                     (seq-ref i my-str :by 2)
                                     (do (setf i ?a))
                                     (finally-return my-str))))))

  (should (equal "a1a3a5a7a9"
                 (eval (quote (loopy (with (my-str "0123456789"))
                                     (seq-ref i my-str :by 2 :index cat)
                                     (do (setf (aref my-str cat) ?a))
                                     (finally-return my-str))))))

  (should (equal '(0 cat 2 cat 4 cat 6 cat 8 cat)
                 (eval (quote (loopy (with (my-list '(0 1 2 3 4 5 6 7 8 9)))
                                     (seq-ref i my-list :from 1 :by 2 )
                                     (do (setf i 'cat))
                                     (finally-return my-list))))))

  (should (equal "0123456a8a"
                 (eval (quote (loopy (with (my-str "0123456789"))
                                     (seq-ref i my-str :downto 6 :by 2 )
                                     (do (setf i ?a))
                                     (finally-return my-str))))))

  (should (equal "aaaaa56789"
                 (eval (quote (loopy (with (my-str "0123456789"))
                                     (seq-ref i my-str :below 5)
                                     (do (setf i ?a))
                                     (finally-return my-str))))))

  (should (equal "012345aaaa"
                 (eval (quote (loopy (with (my-str "0123456789"))
                                     (seq-ref i my-str :above 5)
                                     (do (setf i ?a))
                                     (finally-return my-str))))))

  (should (equal '(0 1 2 3 4 5 cat cat cat cat)
                 (eval (quote (loopy (with (my-list '(0 1 2 3 4 5 6 7 8 9)))
                                     (seq-ref i my-list :above 5)
                                     (do (setf i 'cat))
                                     (finally-return my-list))))))

  (should (equal "aaaaaa6789"
                 (eval (quote (loopy (with (my-str "0123456789"))
                                     (seq-ref i my-str :upto 5)
                                     (do (setf i ?a))
                                     (finally-return my-str))))))

  (should (equal "0a2a4a6a8a"
                 (eval (quote (loopy (with (my-str "0123456789"))
                                     (seq-ref i my-str :upfrom 1 :by 2 )
                                     (do (setf i ?a))
                                     (finally-return my-str))))))

  (should (equal '(0 cat 2 cat 4 cat 6 cat 8 cat)
                 (eval (quote (loopy (with (my-list '(0 1 2 3 4 5 6 7 8 9)))
                                     (seq-ref i my-list :upfrom 1 :by 2)
                                     (do (setf i 'cat))
                                     (finally-return my-list)))))))

;;;; Accumulation Commands
;;;;; Final updates
(ert-deftest accumulation-conflicting-final-updates ()
  (should-error (eval (quote (loopy (list i '((1) (2) (3)))
                                    (append i)
                                    (vconcat i))))))

;;;;; Into Argument
(ert-deftest accumulation-into-argument ()
  (should (equal '((2 3 4) (2 2 2))
                 (eval (quote (loopy (list i '(1 2 3))
                                     (collect (1+ i) :into coll1)
                                     ;; This should be the same value repeated.
                                     ;; If not, it means `coll1'  is constructed
                                     ;; in reverse, instead of being treated as
                                     ;; explicitly named.
                                     (collect coll2 (cl-first coll1))
                                     (finally-return coll1 coll2))))))

  (should (= 9 (eval (quote (loopy (list i '(1 2 3))
                                   (sum (1+ i) :into j)
                                   (finally-return j)))))))

(ert-deftest accumulation-raise-error-bad-arg ()
  :expected-result :failed
  (eval (quote (loopy (list i '(1 2 3))
                      (collect i :casdfasdf x)))))

;;;;; Command Compatibility
(ert-deftest accumulation-compatibility ()
  (should (eval (quote (loopy (list i '((1 2 3) (4 5 6)))
                              (collect i)
                              (append i)
                              (adjoin i)
                              (union i)
                              (nunion (copy-sequence i))
                              (nconc (copy-sequence i))))))

  (should-error (eval (quote (loopy (list i '((1 2) (3 4) (5 6)))
                                    (collect i)
                                    (concat i)))))

  (should-error (eval (quote (loopy (list i '((1 2) (3 4) (5 6)))
                                    (append i)
                                    (concat i)))))

  (should-error (eval (quote (loopy (list i '((1 2) (3 4) (5 6)))
                                    (adjoin i)
                                    (concat i)))))

  (should-error (eval (quote (loopy (list i '((1 2) (3 4) (5 6)))
                                    (union i)
                                    (concat i)))))

  (should-error (eval (quote (loopy (list i '((1 2) (3 4) (5 6)))
                                    (nunion i)
                                    (concat i)))))

  (should-error (eval (quote (loopy (list i '((1 2) (3 4) (5 6)))
                                    (nconc i)
                                    (concat i)))))

  (should-error (eval (quote (loopy (list i '((1 2) (3 4) (5 6)))
                                    (vconcat i)
                                    (concat i)))))

  ;; Also check that we don't throw errors for commands of the same type.
  (should (eval (quote (loopy (list i '((1 2) (3 4) (5 6)))
                              (vconcat i)
                              (vconcat i)))))

  (should (eval (quote (loopy (list i '((1 2) (3 4) (5 6)))
                              (collect i)
                              (collect i)))))

  (should (eval (quote (loopy (list i '((1 2) (3 4) (5 6)))
                              (concat i)
                              (concat i))))))

;;;;; Order of implicit returns.
(ert-deftest implicit-collect-order ()
  (should (equal '((2) (1 3))
                 (eval (quote (loopy (list i '(1 2 3))
                                     (if (cl-evenp i)
                                         (collect evens i)
                                       (collect odds i))
                                     (finally-return evens odds)))))))

;;;;; Name of implicit accumulations
(ert-deftest implicit-accumulation-name ()
  (should
   (and (equal '(1 2 3)
               (eval (quote (loopy (list i '(1 2 3))
                                   (collect i)
                                   (else-do (cl-return loopy-result))))))
        (equal '(0 1 2 3)
               (eval (quote (loopy (list i '(1 2 3))
                                   (collect i)
                                   (else-do
                                    (push 0 loopy-result)
                                    (cl-return loopy-result))))))
        (equal '(0 1 2 3)
               (eval (quote (loopy (list i '(1 2 3))
                                   (collect i)
                                   (finally-do
                                    (push 0 loopy-result))
                                   (finally-return loopy-result)))))
        (equal '(1 2 3)
               (eval (quote (loopy (list i '(1 2 3))
                                   (collect i)
                                   (finally-return loopy-result))))))))

;;;;; Split flag
(ert-deftest split-flag ()
  (should (equal '((1 3) (2))
                 (eval (quote (loopy (flag split)
                                     (list i '(1 2 3))
                                     (if (cl-oddp i)
                                         (collect i)
                                       (collect i))))))))
(ert-deftest split-flag-default ()
  (should (equal '((1 3) (2))
                 (let ((loopy-default-flags '(split)))
                   (eval (quote (loopy (list i '(1 2 3))
                                       (if (cl-oddp i)
                                           (collect i)
                                         (collect i)))))))))

(ert-deftest split-flag-default-disable ()
  (should (equal '(1 2 3)
                 (let ((loopy-default-flags '(split)))
                   (eval (quote (loopy (flag -split)
                                       (list i '(1 2 3))
                                       (if (cl-oddp i)
                                           (collect i)
                                         (collect i)))))))))

(ert-deftest split-flag-enable-disable ()
  (should (equal '(1 2 3)
                 (eval (quote (loopy (flag +split -split)
                                     (list i '(1 2 3))
                                     (if (cl-oddp i)
                                         (collect i)
                                       (collect i))))))))

(ert-deftest loopy-result-with-split ()
  (should (equal '((2 4) 15)
                 (eval (quote (loopy (flag split)
                                     (nums i 1 5)
                                     (when (cl-evenp i)
                                       (collect i))
                                     (sum i)
                                     (finally-return loopy-result))))))

  (should (equal '(1 2 3 4 5)
                 (eval (quote (loopy (flag split)
                                     (nums i 1 5)
                                     (collect i)
                                     (finally-return loopy-result)))))))

(ert-deftest loopy-result-with-split-with-leave ()
  (should (equal '((2 4 6) 21)
                 (eval (quote (loopy (flag split)
                                     (nums i 1 10)
                                     (when (cl-evenp i)
                                       (collect i :at end))
                                     (when (> i 6)
                                       (leave))
                                     (sum i)
                                     (finally-return loopy-result)))))))

;;;;; Default flag
(ert-deftest default-flag-disable-split ()
  (should (equal '(1 2 3)
                 (let ((loopy-default-flags '(split)))
                   (eval (quote (loopy (flag default)
                                       (list i '(1 2 3))
                                       (if (cl-oddp i)
                                           (collect i)
                                         (collect i))))))))
  (should (equal '(1 2 3)
                 (eval (quote (loopy (flags split default)
                                     (list i '(1 2 3))
                                     (if (cl-oddp i)
                                         (collect i)
                                       (collect i))))))))

(ert-deftest default-flag-then-split ()
  (should (equal '((1 3) (2))
                 (eval (quote (loopy (flags default split)
                                     (list i '(1 2 3))
                                     (if (cl-oddp i)
                                         (collect i)
                                       (collect i))))))))


;;;;; Accumulate
(ert-deftest accumulate ()
  (should (equal '(2 1)
                 (eval (quote (loopy (list i '(1 2))
                                     (accumulate my-accum i #'cons
                                                 :init nil)
                                     (finally-return my-accum))))))

  (should (equal '((3 1) (4 2))
                 (eval (quote (loopy (list i '((1 2) (3 4)))
                                     (accumulate (accum1 accum2) i #'cons
                                                 :init nil)
                                     (finally-return accum1 accum2))))))

  (should (equal '((3 1) (4 2))
                 (eval (quote (let ((f #'cons))
                                (loopy (list i '((1 2) (3 4)))
                                       (accumulate (accum1 accum2) i f
                                                   :init nil)
                                       (finally-return accum1 accum2)))))))

  (should (equal '(2 1)
                 (eval (quote (loopy (list i '(1 2))
                                     (callf2 my-accum i #'cons
                                             :init nil)
                                     (finally-return my-accum)))))))

;;;;; Adjoin
(ert-deftest adjoin ()
  (should (equal '((1 . 1) (1 . 2) (1 . 2) (2 . 3))
                 (eval (quote (loopy (list i '((1 . 1) (1 . 2)
                                               (1 . 2) (2 . 3)))
                                     (adjoin a i)
                                     (finally-return a))))))

  (should (equal '((1 . 1) (1 . 2) (2 . 3))
                 (eval (quote (loopy (list i '((1 . 1) (1 . 2) (1 . 2) (2 . 3)))
                                     (adjoin a i :test #'equal)
                                     (finally-return a))))))

  (should (equal '((1 . 1) (2 . 3))
                 (eval (quote (loopy (list i '((1 . 1) (1 . 2) (1 . 2) (2 . 3)))
                                     (adjoin a i :test #'= :key #'car)
                                     (finally-return a))))))

  (should (equal '((1 . 1) (2 . 3))
                 (let ((my-test #'=)
                       (my-key #'car))
                   (eval (quote (loopy (list i '((1 . 1) (1 . 2) (1 . 2) (2 . 3)))
                                       (adjoin a i :test my-test :key my-key)
                                       (finally-return a)))))))

  (should (equal '((1 . 1) (2 . 3))
                 (let ((my-key #'car))
                   (eval (quote (loopy (list i '((1 . 1) (1 . 2) (1 . 2) (2 . 3)))
                                       (adjoin a i :key my-key)
                                       (finally-return a)))))))

  (should (equal '((1 . 1) (1 . 2) (2 . 3))
                 (let ((my-test #'equal))
                   (eval (quote (loopy (list i '((1 . 1) (1 . 2) (1 . 2) (2 . 3)))
                                       (adjoin a i :test my-test)
                                       (finally-return a))))))))

(ert-deftest adjoin-destructuring ()
  (should (equal '(((1 . 1) (1 . 2)) ((1 . 2) (2 . 3)))
                 (eval (quote (loopy (list i '(((1 . 1) (1 . 2))
                                               ((1 . 2) (2 . 3))))
                                     (adjoin (a1 a2) i)
                                     (finally-return a1 a2))))))

  (should (equal '(((1 . 2)) ((1 . 1) (2 . 3)))
                 (eval (quote (loopy (list i '(((1 . 2) (1 . 1))
                                               ((1 . 2) (2 . 3))))
                                     (adjoin (a1 a2) i :test #'equal)
                                     (finally-return a1 a2))))))

  (should (equal '(((1 . 2)) ((1 . 1) (2 . 3)))
                 (eval (quote (loopy (with (test #'equal))
                                     (list i '(((1 . 2) (1 . 1))
                                               ((1 . 2) (2 . 3))))
                                     (adjoin (a1 a2) i :test test)
                                     (finally-return a1 a2))))))

  (should (equal '(((1 . 1)) ((1 . 2) (2 . 3)))
                 (eval (quote (loopy (list i '(((1 . 1) (1 . 2))
                                               ((1 . 2) (2 . 3))))
                                     (adjoin (a1 a2) i :key #'car)
                                     (finally-return a1 a2))))))

  (should (equal '(((1 . 1)) ((1 . 2) (2 . 3)))
                 (eval (quote (loopy (with (key #'car))
                                     (list i '(((1 . 1) (1 . 2))
                                               ((1 . 2) (2 . 3))))
                                     (adjoin (a1 a2) i :key key)
                                     (finally-return a1 a2)))))))

(ert-deftest adjoin-implicit ()
  (should (equal '((1 . 1) (1 . 2) (1 . 2) (2 . 3))
                 (eval (quote (loopy (list i '((1 . 1) (1 . 2)
                                               (1 . 2) (2 . 3)))
                                     (adjoin i))))))

  (should (equal '((1 . 1) (1 . 2) (2 . 3))
                 (eval (quote (loopy (list i '((1 . 1) (1 . 2) (1 . 2) (2 . 3)))
                                     (adjoin i :test #'equal))))))

  (should (equal '((1 . 1) (2 . 3))
                 (eval (quote (loopy (list i '((1 . 1) (1 . 2) (1 . 2) (2 . 3)))
                                     (adjoin i :test #'= :key #'car)))))))

(ert-deftest adjoin-coercion ()
  (should (equal [1 2 3 4 5]
                 (eval (quote (loopy (list i '(1 2 2 3 4 4 5))
                                     (adjoin i :result-type 'array))))))

  (should (equal '(1 2 3 4 5)
                 (eval (quote (loopy (list i '(1 2 2 3 4 4 5))
                                     (adjoin i :result-type 'list))))))

  (should (equal "abcd"
                 (eval (quote (loopy (list i '(?a ?b ?c ?d))
                                     (adjoin i :result-type 'string))))))

  (should (equal [1 2 3]
                 (eval (quote (loopy (list i '(1 2 3))
                                     (adjoin my-var i :result-type 'vector)
                                     (finally-return my-var))))))

  (should (equal [1 2 3 4 5]
                 (eval (quote (loopy (list i '(1 2 2 3 4 4 5))
                                     (adjoin i :result-type array))))))

  (should (equal '(1 2 3 4 5)
                 (eval (quote (loopy (list i '(1 2 2 3 4 4 5))
                                     (adjoin i :result-type list))))))

  (should (equal "abcd"
                 (eval (quote (loopy (list i '(?a ?b ?c ?d))
                                     (adjoin i :result-type string))))))

  (should (equal [1 2 3]
                 (eval (quote (loopy (list i '(1 2 3))
                                     (adjoin my-var i :result-type vector)
                                     (finally-return my-var)))))))

(ert-deftest adjoin-at ()
  (should (equal '(1 2 3 4 5)
                 (eval (quote (loopy (list i '(1 2 3 4 4 5))
                                     (adjoin i :at end))))))

  (should (equal '(5 4 3 2 1)
                 (eval (quote (loopy (list i '(1 2 3 4 4 5))
                                     (adjoin i :at start))))))

  (should (equal '(1 2 3 4 5)
                 (eval (quote (loopy (flag split)
                                     (list i '(1 2 3 4 4 5))
                                     (adjoin i :at end))))))

  (should (equal [5 4 3 2 1]
                 (eval (quote (loopy (list i '(1 2 3 4 4 5))
                                     (adjoin i :at start :result-type 'array))))))

  (should
   (= 1
      (cl-count-if (lambda (x) (= (cl-second x) 4))
                   (eval (quote (loopy (list i '((1 2) (3 4) (5 4)))
                                       (adjoin i
                                               :at start
                                               :key #'cl-second)))))))

  (should
   (= 1
      (cl-count-if (lambda (x) (equal (cl-second x) '(4 0)))
                   (eval (quote (loopy (list i '((1 2)
                                                 (3 (4 0))
                                                 (5 (4 0))))
                                       (adjoin i :at start
                                               :key #'cl-second
                                               :test #'equal))))))))

(ert-deftest adjoin-end-tracking ()
  (should (equal '(1 2 3 4 5)
                 (eval (quote (loopy (list i '(1 2 2 3 3 4))
                                     (adjoin i :at end)
                                     (adjoin (1+ i) :at end))))))

  (should (equal '(3 2 1 11 12 13)
                 (eval (quote (loopy (list i '(1 2 3))
                                     (adjoin i :at start)
                                     (adjoin (+ i 10) :at end))))))

  (should (equal '(3 2 1 11 12 13)
                 (eval (quote (loopy (list i '(1 2 3))
                                     (adjoin (+ i 10) :at end)
                                     (adjoin i :at start)))))))

(ert-deftest adjoin-not-destructive ()
  (let ((l1 (list 1 2 2 3 4 4 5 6 6 7 8 8 9 10 10)))
    (eval (quote (loopy (list i l1) (adjoin coll i :at start))))
    (should (equal l1 (list 1 2 2 3 4 4 5 6 6 7 8 8 9 10 10))))

  (let ((l1 (list 1 2 2 3 4 4 5 6 6 7 8 8 9 10 10)))
    (eval (quote (loopy (list i l1) (adjoin coll i :at end))))
    (should (equal l1 (list 1 2 2 3 4 4 5 6 6 7 8 8 9 10 10))))

  (let ((l1 (list 1 2 2 3 4 4 5 6 6 7 8 8 9 10 10)))
    (eval (quote (loopy (list i l1) (adjoin i :at start))))
    (should (equal l1 (list 1 2 2 3 4 4 5 6 6 7 8 8 9 10 10))))

  (let ((l1 (list 1 2 2 3 4 4 5 6 6 7 8 8 9 10 10)))
    (eval (quote (loopy (list i l1) (adjoin i :at end))))
    (should (equal l1 (list 1 2 2 3 4 4 5 6 6 7 8 8 9 10 10))))

  (let ((l1 (list 1 2 2 3 4 4 5 6 6 7 8 8 9 10 10)))
    (eval (quote (loopy (flag split) (list i l1) (adjoin i :at end))))
    (should (equal l1 (list 1 2 2 3 4 4 5 6 6 7 8 8 9 10 10)))))

;;;;; Append
(ert-deftest append ()
  (should (equal '(1 2 3 4 5 6)
                 (eval (quote (loopy (list i '((1 2 3) (4 5 6)))
                                     (append coll i)
                                     (finally-return coll))))))
  (should (equal '(1 2 3 4 5 6)
                 (eval (quote (loopy (list i '((1 2 3) (4 5 6)))
                                     (appending coll i)
                                     (finally-return coll)))))))

(ert-deftest append-destructuring ()
  (should (equal '((1 2 5 6) (3 4 7 8))
                 (eval (quote (loopy (array i [((1 2) (3 4)) ((5 6) (7 8))])
                                     (append (j k) i)
                                     (finally-return j k))))))

  (should (equal '((1 2 5 6) (3 4 7 8))
                 (eval (quote (loopy (array i [((1 2) (3 4)) ((5 6) (7 8))])
                                     (appending (j k) i)
                                     (finally-return j k)))))))

(ert-deftest append-implicit ()
  (should (equal '(1 2 3 4 5 6)
                 (eval (quote (loopy (list i '((1 2 3) (4 5 6)))
                                     (append i))))))
  (should (equal '(1 2 3 4 5 6)
                 (eval (quote (loopy (list i '((1 2 3) (4 5 6)))
                                     (appending i)))))))

(ert-deftest append-at ()
  (should (equal '(1 2 3 4 5 6)
                 (eval (quote (loopy (list i '((1 2 3) (4 5 6)))
                                     (append i :at end))))))

  (should (equal '(1 2 3 4 5 6)
                 (eval (quote (loopy (flag split)
                                     (list i '((1 2 3) (4 5 6)))
                                     (append i :at end))))))

  (should (equal '(4 5 6 1 2 3)
                 (eval (quote (loopy (list i '((1 2 3) (4 5 6)))
                                     (append i :at start)))))))

(ert-deftest append-end-tracking ()
  (should (equal '(1 2 8 9 3 4 10 11 6 7 13 14)
                 (loopy (list i '((1 2) (3 4) (6 7)))
                        (append i :at end)
                        (append (mapcar (lambda (x) (+ x 7)) i)
                                :at end))))

  (should (equal '(1 2 3 4 5 6)
                 (loopy (flag split)
                        (list i '((1 2) (3 4) (5 6)))
                        (append i :at end))))

  (should (equal '(5 6 3 4 1 2 11 12 13 14 15 16)
                 (eval (quote (loopy (list i '((1 2) (3 4) (5 6)))
                                     (append i :at start)
                                     (append (mapcar (lambda (x) (+ x 10)) i)
                                             :at end))))))

  (should (equal '(5 6 3 4 1 2 11 12 13 14 15 16)
                 (eval (quote (loopy (list i '((1 2) (3 4) (5 6)))
                                     (append (mapcar (lambda (x) (+ x 10)) i)
                                             :at end)
                                     (append i :at start)))))))

(ert-deftest append-not-destructive ()
  (let ((l1 (list (list 1 2) (list 3 4) (list 5 6) (list 7 8))))
    (eval (quote (loopy (list i l1) (append coll i :at start))))
    (should (equal l1 '((1 2) (3 4) (5 6) (7 8)))))

  (let ((l1 (list (list 1 2) (list 3 4) (list 5 6) (list 7 8))))
    (eval (quote (loopy (list i l1) (append coll i :at end))))
    (should (equal l1 '((1 2) (3 4) (5 6) (7 8)))))

  (let ((l1 (list (list 1 2) (list 3 4) (list 5 6) (list 7 8))))
    (eval (quote (loopy (list i l1) (append i :at start))))
    (should (equal l1 '((1 2) (3 4) (5 6) (7 8)))))

  (let ((l1 (list (list 1 2) (list 3 4) (list 5 6) (list 7 8))))
    (eval (quote (loopy (list i l1) (append i :at end))))
    (should (equal l1 '((1 2) (3 4) (5 6) (7 8)))))

  (let ((l1 (list (list 1 2) (list 3 4) (list 5 6) (list 7 8))))
    (eval (quote (loopy (flag split) (list i l1) (append i :at end))))
    (should (equal l1 '((1 2) (3 4) (5 6) (7 8))))))

;;;;; Collect
(ert-deftest collect ()
  (should (equal '(1 2 3)
                 (eval (quote (loopy (list j '(1 2 3))
                                     (collect coll j)
                                     (finally-return coll))))))
  (should (equal '(1 2 3)
                 (eval (quote (loopy (list j '(1 2 3))
                                     (collecting coll j)
                                     (finally-return coll)))))))

;; Make sure that adding to end works correctly.
(ert-deftest collect-end-tracking ()
  (should (equal '(1 8 2 9 3 10 4 11)
                 (loopy (list i '(1 2 3 4))
                        (collect coll i :at end)
                        (collect coll (+ i 7) :at end)
                        (finally-return coll))))

  (should (equal '(1 8 2 9 3 10 4 11)
                 (loopy (list i '(1 2 3 4))
                        (collect i :at end)
                        (collect (+ i 7) :at end))))

  (should (equal '(1 2 3 4)
                 (loopy (flag split)
                        (list i '(1 2 3 4))
                        (collect i :at end))))

  (should (equal '(3 2 1 1 2 3)
                 (eval (quote (loopy (list i '(1 2 3))
                                     (collect i :at end)
                                     (collect i :at start))))))

  (should (equal '(3 2 1 1 2 3)
                 (eval (quote (loopy (list i '(1 2 3))
                                     (collect i :at start)
                                     (collect i :at end)))))))



(ert-deftest collect-destructuring ()
  (should (and (equal '((1 4) ((2 3) (5 6)))
                      (eval (quote (loopy (list j '((1 2 3) (4 5 6)))
                                          (collect (coll1 . coll2) j)
                                          (finally-return coll1 coll2)))))

               (equal '((1 4) (2 5) (3 6))
                      (eval (quote (loopy (list j '((1 2 3) (4 5 6)))
                                          (collect (coll1 coll2 coll3) j)
                                          (finally-return coll1 coll2 coll3)))))

               (equal '((1 4) (2 5) (3 6))
                      (eval (quote (loopy (list j '([1 2 3] [4 5 6]))
                                          (collect [coll1 coll2 coll3] j)
                                          (finally-return coll1 coll2 coll3)))))))
  (should (and (equal '((1 4) ((2 3) (5 6)))
                      (eval (quote (loopy (list j '((1 2 3) (4 5 6)))
                                          (collecting (coll1 . coll2) j)
                                          (finally-return coll1 coll2)))))

               (equal '((1 4) (2 5) (3 6))
                      (eval (quote (loopy (list j '((1 2 3) (4 5 6)))
                                          (collecting (coll1 coll2 coll3) j)
                                          (finally-return coll1 coll2 coll3)))))

               (equal '((1 4) (2 5) (3 6))
                      (eval (quote (loopy (list j '([1 2 3] [4 5 6]))
                                          (collecting [coll1 coll2 coll3] j)
                                          (finally-return coll1 coll2 coll3))))))))
(ert-deftest collect-implicit ()
  (should (equal '(1 2 3)
                 (eval (quote (loopy (list j '(1 2 3))
                                     (collect j))))))
  (should (equal '(1 2 3)
                 (eval (quote (loopy (list j '(1 2 3))
                                     (collecting j)))))))

(ert-deftest collect-coercion ()
  (should (equal [1 2 3]
                 (eval (quote (loopy (list j '(1 2 3))
                                     (collect v j :result-type 'vector)
                                     (finally-return v))))))

  (should (equal "abc"
                 (eval (quote (loopy (list j '(?a ?b ?c))
                                     (collect j :result-type 'string))))))

  (should (equal [1 2 3]
                 (eval (quote (loopy (list j '(1 2 3))
                                     (collect v j :result-type vector)
                                     (finally-return v))))))

  (should (equal "abc"
                 (eval (quote (loopy (list j '(?a ?b ?c))
                                     (collect j :result-type string)))))))

(ert-deftest collect-at ()
  (should (equal (list '(3 2 1) '(1 2 3))
                 (eval (quote (loopy (list i '(1 2 3))
                                     (collect coll1 i :at 'beginning)
                                     (collect coll2 (cl-first coll1))
                                     (finally-return coll1 coll2))))))

  (should (equal '(3 2 1)
                 (eval (quote (loopy (list i '(1 2 3))
                                     (collect i :at beginning))))))

  (should (equal [3 2 1]
                 (eval (quote (loopy (list i '(1 2 3))
                                     (collect coll1 i :at 'start :result-type 'array)
                                     (finally-return coll1))))))

  (should (equal '(3 2 1)
                 (eval (quote (loopy (list i '(1 2 3))
                                     (collect i :at start))))))

  (should (equal '(3 2 1)
                 (eval (quote (loopy (list i '(1 2 3))
                                     (collect i :at 'start))))))

  (should (equal '((1 2 3) (1 1 1))
                 (eval (quote (loopy (list i '(1 2 3))
                                     (collect coll1 i :at 'end)
                                     (collect coll2 (cl-first coll1))
                                     (finally-return coll1 coll2)))))))

;; This shouldn't ever happen, but it's still worth checking.
(ert-deftest collect-not-destructive ()
  (let ((l1 (list (list 1 2) (list 3 4) (list 5 6) (list 7 8))))
    (eval (quote (loopy (list i l1) (collect coll i :at start))))
    (should (equal l1 '((1 2) (3 4) (5 6) (7 8)))))

  (let ((l1 (list (list 1 2) (list 3 4) (list 5 6) (list 7 8))))
    (eval (quote (loopy (list i l1) (collect coll i :at end))))
    (should (equal l1 '((1 2) (3 4) (5 6) (7 8)))))

  (let ((l1 (list (list 1 2) (list 3 4) (list 5 6) (list 7 8))))
    (eval (quote (loopy (list i l1) (collect i :at start))))
    (should (equal l1 '((1 2) (3 4) (5 6) (7 8)))))

  (let ((l1 (list (list 1 2) (list 3 4) (list 5 6) (list 7 8))))
    (eval (quote (loopy (list i l1) (collect i :at end))))
    (should (equal l1 '((1 2) (3 4) (5 6) (7 8)))))

  (let ((l1 (list (list 1 2) (list 3 4) (list 5 6) (list 7 8))))
    (eval (quote (loopy (flag split) (list i l1) (collect i :at end))))
    (should (equal l1 '((1 2) (3 4) (5 6) (7 8))))))

;;;;; Concat
(ert-deftest concat ()
  (should (equal "catdog"
                 (eval (quote (loopy (list j '("cat" "dog"))
                                     (concat coll j)
                                     (finally-return coll))))))
  (should (equal "catdog"
                 (eval (quote (loopy (list j '("cat" "dog"))
                                     (concating coll j)
                                     (finally-return coll)))))))

(ert-deftest concat-destructuring ()
  (should (and (equal '("ad" "be" "cf")
                      (eval (quote (loopy (list j '(("a" "b" "c") ("d" "e" "f")))
                                          (concat (coll1 coll2 coll3) j)
                                          (finally-return coll1 coll2 coll3)))))

               (equal '("ad" "be" "cf")
                      (eval (quote (loopy (list j '(["a" "b" "c"] ["d" "e" "f"]))
                                          (concat [coll1 coll2 coll3] j)
                                          (finally-return coll1 coll2 coll3)))))))
  (should (and (equal '("ad" "be" "cf")
                      (eval (quote (loopy (list j '(("a" "b" "c") ("d" "e" "f")))
                                          (concating (coll1 coll2 coll3) j)
                                          (finally-return coll1 coll2 coll3)))))

               (equal '("ad" "be" "cf")
                      (eval (quote (loopy (list j '(["a" "b" "c"] ["d" "e" "f"]))
                                          (concating [coll1 coll2 coll3] j)
                                          (finally-return coll1 coll2 coll3))))))))

(ert-deftest concat-implict ()
  (should (equal "catdog"
                 (eval (quote (loopy (list j '("cat" "dog"))
                                     (concat j))))))
  (should (equal "catdog"
                 (eval (quote (loopy (list j '("cat" "dog"))
                                     (concating j)))))))

(ert-deftest concat-at ()
  (should (equal "catdog"
                 (eval (quote (loopy (list j '("cat" "dog"))
                                     (concat j :at end))))))

  (should (equal "dogcat"
                 (eval (quote (loopy (list j '("cat" "dog"))
                                     (concat j :at start))))))

  (should (equal "catdog"
                 (eval (quote (loopy (list j '("cat" "dog"))
                                     (concat str j :at end)
                                     (finally-return str))))))

  (should (equal "dogcat"
                 (eval (quote (loopy (list j '("cat" "dog"))
                                     (concat str j :at start)
                                     (finally-return str))))))

  (should (equal '("ad" "be" "cf")
                 (eval (quote (loopy (list j '(("a" "b" "c") ("d" "e" "f")))
                                     (concat (coll1 coll2 coll3) j :at end)
                                     (finally-return coll1 coll2 coll3))))))

  (should (equal '("da" "eb" "fc")
                 (eval (quote (loopy (list j '(("a" "b" "c") ("d" "e" "f")))
                                     (concat (coll1 coll2 coll3) j :at start)
                                     (finally-return coll1 coll2 coll3)))))))

;;;;; Count
(ert-deftest count ()
  (should (= 2
             (eval (quote (loopy (list i '(t nil t nil))
                                 (count c i)
                                 (finally-return c))))))
  (should (= 2
             (eval (quote (loopy (list i '(t nil t nil))
                                 (counting c i)
                                 (finally-return c)))))))

(ert-deftest count-destructuring ()
  (should
   (equal '(2 1)
          (eval (quote (loopy (list elem '((t nil) (t t)))
                              (count (c1 c2) elem)
                              (finally-return c1 c2))))))
  (should
   (equal '(2 1)
          (eval (quote (loopy (list elem '((t nil) (t t)))
                              (counting (c1 c2) elem)
                              (finally-return c1 c2)))))))

(ert-deftest count-implict ()
  (should (= 2
             (eval (quote (loopy (list i '(t nil t nil))
                                 (count i))))))
  (should (= 2
             (eval (quote (loopy (list i '(t nil t nil))
                                 (counting i)))))))

;;;;; Max
(ert-deftest max ()
  (should (= 11
             (eval (quote (loopy (list i '(1 11 2 10 3 9 4 8 5 7 6))
                                 (max my-max i)
                                 (finally-return my-max))))))
  (should (= 11
             (eval (quote (loopy (list i '(1 11 2 10 3 9 4 8 5 7 6))
                                 (maxing my-max i)
                                 (finally-return my-max))))))
  (should (= 11
             (eval (quote (loopy (list i '(1 11 2 10 3 9 4 8 5 7 6))
                                 (maximize my-max i)
                                 (finally-return my-max))))))
  (should (= 11
             (eval (quote (loopy (list i '(1 11 2 10 3 9 4 8 5 7 6))
                                 (maximizing my-max i)
                                 (finally-return my-max)))))))

(ert-deftest max-destructuring ()
  (should
   (equal '(9 11)
          (eval (quote (loopy (list elem '((1 11) (9 4)))
                              (max (m1 m2) elem)
                              (finally-return m1 m2))))))
  (should
   (equal '(9 11)
          (eval (quote (loopy (list elem '((1 11) (9 4)))
                              (maxing (m1 m2) elem)
                              (finally-return m1 m2))))))
  (should
   (equal '(9 11)
          (eval (quote (loopy (list elem '((1 11) (9 4)))
                              (maximize (m1 m2) elem)
                              (finally-return m1 m2))))))
  (should
   (equal '(9 11)
          (eval (quote (loopy (list elem '((1 11) (9 4)))
                              (maximizing (m1 m2) elem)
                              (finally-return m1 m2)))))))

(ert-deftest max-implict ()
  (should (= 11
             (eval (quote (loopy (list i '(1 11 2 10 3 9 4 8 5 7 6))
                                 (max i))))))
  (should (= 11
             (eval (quote (loopy (list i '(1 11 2 10 3 9 4 8 5 7 6))
                                 (maxing i))))))
  (should (= 11
             (eval (quote (loopy (list i '(1 11 2 10 3 9 4 8 5 7 6))
                                 (maximize i))))))
  (should (= 11
             (eval (quote (loopy (list i '(1 11 2 10 3 9 4 8 5 7 6))
                                 (maximizing i)))))))

;;;;; Min
(ert-deftest min ()
  (should
   (= 0
      (eval (quote (loopy (list i '(1 11 2 10 3 0 9 4 8 5 7 6))
                          (min my-min i)
                          (finally-return my-min))))))
  (should
   (= 0
      (eval (quote (loopy (list i '(1 11 2 10 3 0 9 4 8 5 7 6))
                          (minimize my-min i)
                          (finally-return my-min))))))
  (should
   (= 0
      (eval (quote (loopy (list i '(1 11 2 10 3 0 9 4 8 5 7 6))
                          (minimizing my-min i)
                          (finally-return my-min))))))
  (should
   (= 0
      (eval (quote (loopy (list i '(1 11 2 10 3 0 9 4 8 5 7 6))
                          (minning my-min i)
                          (finally-return my-min)))))))

(ert-deftest min-destructuring ()
  (should
   (equal '(1 4)
          (eval (quote (loopy (list elem '((1 11) (9 4)))
                              (min (m1 m2) elem)
                              (finally-return m1 m2))))))
  (should
   (equal '(1 4)
          (eval (quote (loopy (list elem '((1 11) (9 4)))
                              (minimize (m1 m2) elem)
                              (finally-return m1 m2))))))
  (should
   (equal '(1 4)
          (eval (quote (loopy (list elem '((1 11) (9 4)))
                              (minning (m1 m2) elem)
                              (finally-return m1 m2))))))
  (should
   (equal '(1 4)
          (eval (quote (loopy (list elem '((1 11) (9 4)))
                              (minimizing (m1 m2) elem)
                              (finally-return m1 m2)))))))

(ert-deftest min-implict ()
  (should
   (= 0
      (eval (quote (loopy (list i '(1 11 2 10 3 0 9 4 8 5 7 6))
                          (min i))))))
  (should
   (= 0
      (eval (quote (loopy (list i '(1 11 2 10 3 0 9 4 8 5 7 6))
                          (minning i))))))
  (should
   (= 0
      (eval (quote (loopy (list i '(1 11 2 10 3 0 9 4 8 5 7 6))
                          (minimize i))))))
  (should
   (= 0
      (eval (quote (loopy (list i '(1 11 2 10 3 0 9 4 8 5 7 6))
                          (minimizing i)))))))

;;;;; Multiply
(ert-deftest multiply ()
  (should (= 120 (eval (quote (loopy (list i '(1 2 3 4 5))
                                     (multiply product i)
                                     (finally-return product))))))

  (should (= 120 (eval (quote (loopy (list i '(1 2 3 4 5))
                                     (multiplying product i)
                                     (finally-return product)))))))

(ert-deftest multiply-destructuring ()
  (should (equal '(3 8) (eval (quote (loopy (list i '((1 2) (3 4)))
                                            (multiply (x y) i)
                                            (finally-return x y))))))

  (should (equal '(3 8) (eval (quote (loopy (list i '((1 2) (3 4)))
                                            (multiplying (x y) i)
                                            (finally-return x y)))))))

(ert-deftest multiply-implicit ()
  (should (= 120 (eval (quote (loopy (list i '(1 2 3 4 5))
                                     (multiply i))))))

  (should (= 120 (eval (quote (loopy (list i '(1 2 3 4 5))
                                     (multiplying i)))))))

;;;;; Nconc
(ert-deftest nconc ()
  (should (equal '(1 2 3 4 5 6)
                 (eval (quote (loopy (list i '((1 2 3) (4 5 6)))
                                     (nconc l i)
                                     (finally-return l))))))
  (should (equal '(1 2 3 4 5 6)
                 (eval (quote (loopy (list i '((1 2 3) (4 5 6)))
                                     (nconcing l i)
                                     (finally-return l)))))))

(ert-deftest nconc-destructuring ()
  (should
   (equal '((1 4) ((2 3) (5 6)))
          (eval (quote (loopy (list elem '(((1) (2 3)) ((4) (5 6))))
                              (nconc (n1 . n2) elem)
                              (finally-return n1 n2))))))
  (should
   (equal '((1 4) ((2 3) (5 6)))
          (eval (quote (loopy (list elem '(((1) (2 3)) ((4) (5 6))))
                              (nconcing (n1 . n2) elem)
                              (finally-return n1 n2)))))))

(ert-deftest nconc-implict ()
  (should (equal '(1 2 3 4 5 6)
                 (eval (quote (loopy (list i '((1 2 3) (4 5 6)))
                                     (nconc i))))))
  (should (equal '(1 2 3 4 5 6)
                 (eval (quote (loopy (list i '((1 2 3) (4 5 6)))
                                     (nconcing i)))))))

(ert-deftest nconc-at-literal-lists ()
  (should (equal '(1 2 3 4 5 6)
                 (eval (quote (loopy (list i '((1 2 3) (4 5 6)))
                                     (nconc i))))))

  (should (equal '(1 2 3 4 5 6)
                 (eval (quote (loopy (list i '((1 2 3) (4 5 6)))
                                     (nconc i :at end))))))

  (should (equal '(4 5 6 1 2 3)
                 (eval (quote (loopy (list i '((1 2 3) (4 5 6)))
                                     (nconc i :at start))))))
  (should (equal '(1 2 3 4 5 6)
                 (eval (quote (loopy (list i '((1 2 3) (4 5 6)))
                                     (nconc c i)
                                     (finally-return c))))))

  (should (equal '(1 2 3 4 5 6)
                 (eval (quote (loopy (list i '((1 2 3) (4 5 6)))
                                     (nconc c i :at end)
                                     (finally-return c))))))

  (should (equal '(4 5 6 1 2 3)
                 (eval (quote (loopy (list i '((1 2 3) (4 5 6)))
                                     (nconc c i :at start)
                                     (finally-return c)))))))

(ert-deftest nconc-at-new-lists ()

  (should (equal '(1 2 3 4 5 6)
                 (let ((l1 (list 1 2 3))
                       (l2 (list 4 5 6)))
                   (eval (quote (loopy (list i (list l1 l2))
                                       (nconc i)))))))

  (should (equal '(1 2 3 4 5 6)
                 (let ((l1 (list 1 2 3))
                       (l2 (list 4 5 6)))
                   (eval (quote (loopy (list i (list l1 l2))
                                       (nconc i :at end)))))))

  (should (equal '(4 5 6 1 2 3)
                 (let ((l1 (list 1 2 3))
                       (l2 (list 4 5 6)))
                   (eval (quote (loopy (list i (list l1 l2))
                                       (nconc i :at start)))))))

  (should (equal '(1 2 3 4 5 6)
                 (let ((l1 (list 1 2 3))
                       (l2 (list 4 5 6)))
                   (eval (quote (loopy (list i (list l1 l2))
                                       (nconc c i)
                                       (finally-return c)))))))

  (should (equal '(1 2 3 4 5 6)
                 (let ((l1 (list 1 2 3))
                       (l2 (list 4 5 6)))
                   (eval (quote (loopy (list i (list l1 l2))
                                       (nconc c i :at end)
                                       (finally-return c)))))))

  (should (equal '(4 5 6 1 2 3)
                 (let ((l1 (list 1 2 3))
                       (l2 (list 4 5 6)))
                   (eval (quote (loopy (list i (list l1 l2))
                                       (nconc c i :at start)
                                       (finally-return c))))))))

(ert-deftest nconc-end-tracking ()
  (should (equal '(1 2 11 12 3 4 13 14 5 6 15 16)
                 (eval (quote (loopy (list i '((1 2) (3 4) (5 6)))
                                     (list j '((11 12) (13 14) (15 16)))
                                     (nconc coll i :at end)
                                     (nconc coll j :at end)
                                     (finally-return coll))))))

  (should (equal '(1 2 11 12 3 4 13 14 5 6 15 16)
                 (eval (quote (loopy (list i '((1 2) (3 4) (5 6)))
                                     (list j '((11 12) (13 14) (15 16)))
                                     (nconc i :at end)
                                     (nconc j :at end))))))

  (should (equal '(1 2 3 4 5 6)
                 (eval (quote (loopy (flag split)
                                     (list i '((1 2) (3 4) (5 6)))
                                     (nconc i :at end))))))

  (should (equal '(5 6 3 4 1 2 11 12 13 14 15 16)
                 (eval (quote (loopy (list i '((1 2) (3 4) (5 6)))
                                     (nconc (copy-sequence i) :at start)
                                     (nconc (mapcar (lambda (x) (+ x 10))
                                                    (copy-sequence i))
                                            :at end))))))

  (should (equal '(5 6 3 4 1 2 11 12 13 14 15 16)
                 (eval (quote (loopy (list i '((1 2) (3 4) (5 6)))
                                     (nconc (mapcar (lambda (x) (+ x 10))
                                                    (copy-sequence i))
                                            :at end)
                                     (nconc (copy-sequence i) :at start)))))))

;;;;; Nunion
(ert-deftest nunion ()
  ;; (should (null (cl-set-difference
  ;;                '(4 1 2 3)
  ;;                (eval (quote (loopy (list i '((1 2) (2 3) (3 4)))
  ;;                                    (nunion var i)))))))
  ;; (should (null (cl-set-difference
  ;;                '(4 1 2 3)
  ;;                (eval (quote (loopy (list i '((1 2) (2 3) (3 4)))
  ;;                                    (nunioning var i)
  ;;                                    (finally-return var)))))))
  ;;
  ;; (should (null (cl-set-difference
  ;;                '(4 2 (1 1) 3)
  ;;                (eval (quote (loopy (list i '(((1 1) 2) ((1 1) 3) (3 4)))
  ;;                                    (nunioning var i :test #'equal)
  ;;                                    (finally-return var))))
  ;;                :test #'equal)))
  ;;
  ;; ;; The resulting list should only have one element whose `car' is `a'.
  ;; (should (= 1 (cl-count-if (lambda (x) (eq (car x) 'a))
  ;;                           (eval (quote (loopy (array i [((a . 1)) ((a . 2))])
  ;;                                               (nunioning var i :key #'car)
  ;;                                               (finally-return var)))))))

  (should (equal
           '(1 2 3 4)
           (eval (quote (loopy (list i '((1 2) (2 3) (3 4)))
                               (nunion var i)
                               (finally-return var))))))
  (should (equal
           '(1 2 3 4)
           (eval (quote (loopy (list i '((1 2) (2 3) (3 4)))
                               (nunioning var i)
                               (finally-return var))))))

  (should (equal '((1 1) 2 3 4)
                 (eval (quote (loopy (list i '(((1 1) 2) ((1 1) 3) (3 4)))
                                     (nunioning var i :test #'equal)
                                     (finally-return var))))))

  (should (equal '((1 1) 2 3 4)
                 (eval (quote (let ((test #'equal))
                                (loopy
                                 (list i '(((1 1) 2) ((1 1) 3) (3 4)))
                                 (nunioning var i :test test)
                                 (finally-return var)))))))

  ;; The resulting list should only have one element whose `car' is `a'.
  (should (equal '((a . 1)) (eval (quote (loopy (array i [((a . 1)) ((a . 2))])
                                                (nunioning var i :key #'car)
                                                (finally-return var))))))

  (should (equal '((a . 1)) (eval (quote (let ((key #'car))
                                           (loopy (array i [((a . 1)) ((a . 2))])
                                                  (nunioning var i :key key)
                                                  (finally-return var))))))))

(ert-deftest nunion-destructuring ()
  (should (equal '((1 2 3) (2 3 4))
                 (eval (quote (loopy (array i [((1 2) (2 3))
                                               ((1 2 3) (3 4))])
                                     (nunion (var1 var2) i :test #'equal)
                                     (finally-return var1 var2)))))))

(ert-deftest nunion-at ()
  (should (equal '((1 2) (3 2) (1 1))
                 (eval (quote (loopy (list i '(((1 2) (3 2)) ((1 1) (4 2))))
                                     (nunion i :at end :key #'cl-second))))))

  (should (equal '((1 2) (3 2) (4 2))
                 (eval (quote (loopy (list i '(((1 2) (3 2)) ((1 1) (4 2))))
                                     (nunion i :at end :key #'car))))))

  (should (equal '((4 2) (1 2) (3 2))
                 (eval (quote (loopy (list i '(((1 2) (3 2)) ((1 1) (4 2))))
                                     (nunion i :at start :key #'car))))))

  (should (equal '((4 2) (1 2) (3 2))
                 (eval (quote (loopy (list i '(((1 2) (3 2)) ((1 1) (4 2))))
                                     (nunion c i :at start :key #'car)
                                     (finally-return c))))))

  (should (equal '(1 2 3)
                 (eval (quote (loopy (list i '((1 2 3) (1 2 3)))
                                     (nunion i :test #'equal :at start))))))

  (should (equal '(1 2 3)
                 (eval (quote (loopy (list i '((1 2 3) (1 2 3)))
                                     (nunion c i :test #'equal :at start)
                                     (finally-return c)))))))

(ert-deftest nunion-end-tracking ()
  (should (equal '(1 2 3 4 5 6 7 8 9 10)
                 (eval (quote (loopy (list i '((1 2 3) (1 2 3) (4 5 6) (7 8 9)))
                                     (nunion coll i)
                                     (nunion coll (mapcar #'1+ i))
                                     (finally-return coll))))))

  (should (equal '(1 2 3 4 5 6 7 8 9)
                 (eval (quote (loopy (list i '((1 2 3) (1 2 3) (4 5 6) (7 8 9)))
                                     (nunion i :at end))))))

  (should (equal '(1 2 3 4 5 6 7 8 9)
                 (eval (quote (loopy (flag split)
                                     (list i '((1 2 3) (1 2 3) (4 5 6) (7 8 9)))
                                     (nunion i :at end))))))

  (should (equal '(5 6 3 4 1 2 11 12 13 14 15 16)
                 (loopy (list i '((1 2) (3 4) (5 6)))
                        (nunion (copy-sequence i) :at start)
                        (nunion (mapcar (lambda (x) (+ x 10)) (copy-sequence i))
                                :at end))))

  (should (equal '(5 6 3 4 1 2 11 12 13 14 15 16)
                 (loopy (list i '((1 2) (3 4) (5 6)))
                        (nunion (mapcar (lambda (x) (+ x 10)) (copy-sequence i))
                                :at end)
                        (nunion (copy-sequence i) :at start)))))

;;;;; Prepend
(ert-deftest prepend ()
  (should (equal '(5 6 3 4 1 2)
                 (eval (quote (loopy (list i '((1 2) (3 4) (5 6)))
                                     (prepend my-list i)
                                     (finally-return my-list))))))
  (should (equal '(5 6 3 4 1 2)
                 (eval (quote (loopy (list i '((1 2) (3 4) (5 6)))
                                     (prepending my-list i)
                                     (finally-return my-list)))))))

(ert-deftest prepend-destructuring ()
  (should (equal '((5 6 1 2) (7 8 3 4))
                 (eval (quote (loopy (list i '([(1 2) (3 4)] [(5 6) (7 8)]))
                                     (prepend [my-list1 my-list2] i)
                                     (finally-return my-list1 my-list2))))))
  (should (equal '((5 6 1 2) (7 8 3 4))
                 (eval (quote (loopy (list i '([(1 2) (3 4)] [(5 6) (7 8)]))
                                     (prepending [my-list1 my-list2] i)
                                     (finally-return my-list1 my-list2)))))))

(ert-deftest prepend-implicit ()
  (should (equal '(5 6 3 4 1 2)
                 (eval (quote (loopy (list i '((1 2) (3 4) (5 6)))
                                     (prepend i)
                                     (finally-return loopy-result))))))
  (should (equal '(5 6 3 4 1 2)
                 (eval (quote (loopy (list i '((1 2) (3 4) (5 6)))
                                     (prepending i)
                                     (finally-return loopy-result))))))
  (should (equal '(5 6 3 4 1 2)
                 (eval (quote (loopy (list i '((1 2) (3 4) (5 6)))
                                     (prepend i))))))
  (should (equal '(5 6 3 4 1 2)
                 (eval (quote (loopy (list i '((1 2) (3 4) (5 6)))
                                     (prepending i)))))))


;;;;; Push Into
(ert-deftest push-into ()
  (should (equal '(3 2 1)
                 (eval (quote (loopy (list j '(1 2 3))
                                     (push-into coll j)
                                     (finally-return coll))))))
  (should (equal '(3 2 1)
                 (eval (quote (loopy (list j '(1 2 3))
                                     (pushing-into coll j)
                                     (finally-return coll))))))
  (should (equal '(3 2 1)
                 (eval (quote (loopy (list j '(1 2 3))
                                     (push coll j)
                                     (finally-return coll))))))
  (should (equal '(3 2 1)
                 (eval (quote (loopy (list j '(1 2 3))
                                     (pushing coll j)
                                     (finally-return coll)))))))

(ert-deftest push-into-destructuring ()
  (should (equal '((5 3 1) (6 4 2))
                 (eval (quote (loopy (list elem '((1 2) (3 4) (5 6)))
                                     (push-into (p1 p2) elem)
                                     (finally-return p1 p2))))))
  (should (equal '((5 3 1) (6 4 2))
                 (eval (quote (loopy (list elem '((1 2) (3 4) (5 6)))
                                     (pushing-into (p1 p2) elem)
                                     (finally-return p1 p2))))))
  (should (equal '((5 3 1) (6 4 2))
                 (eval (quote (loopy (list elem '((1 2) (3 4) (5 6)))
                                     (push (p1 p2) elem)
                                     (finally-return p1 p2))))))
  (should (equal '((5 3 1) (6 4 2))
                 (eval (quote (loopy (list elem '((1 2) (3 4) (5 6)))
                                     (pushing (p1 p2) elem)
                                     (finally-return p1 p2)))))))

;;;;; Reduce
(ert-deftest reduce ()
  (should (= 6
             (eval (quote (loopy (list i '(1 2 3))
                                 (reduce r i #'+ :init 0)
                                 (finally-return r))))))

  (should (= 6
             (eval (quote (loopy (list i '(1 2 3))
                                 (callf r i #'+ :init 0)
                                 (finally-return r))))))

  (should (equal '(1 2 3)
                 (eval (quote (loopy (list i '((1) (2) (3)))
                                     (reduce r i #'append)
                                     (finally-return r))))))

  (should (equal '(1 2 3)
                 (eval (quote (let ((func #'append))
                                (loopy (list i '((1) (2) (3)))
                                       (reduce r i func)
                                       (finally-return r)))))))

  (should (equal '(1 2 3)
                 (eval (quote (loopy (list i '((1) (2) (3)))
                                     (reducing r i #'append)
                                     (finally-return r)))))))

(ert-deftest reduce-destructuring ()
  (should (equal '(4 6)
                 (eval (quote (loopy (list i '((1 2) (3 4)))
                                     (reduce (r1 r2) i #'+ :init 0)
                                     (finally-return r1 r2))))))

  (should (equal '((1 3) (2 4))
                 (eval (quote (loopy (list i '([(1) (2)] [(3) (4)]))
                                     (reduce [r1 r2] i #'append)
                                     (finally-return r1 r2))))))

  (should (equal '((1 3) (2 4))
                 (eval (quote (loopy (list i '([(1) (2)] [(3) (4)]))
                                     (reducing [r1 r2] i #'append)
                                     (finally-return r1 r2)))))))

(ert-deftest reduce-implicit ()
  (should (= 6
             (eval (quote (loopy (list i '(1 2 3))
                                 (reduce i #'+ :init 0))))))

  (should (equal '(1 2 3)
                 (eval (quote (loopy (list i '((1) (2) (3)))
                                     (reduce i #'append))))))

  (should (equal '(1 2 3)
                 (eval (quote (loopy (list i '((1) (2) (3)))
                                     (reducing i #'append)))))))
;;;;; Sum
(ert-deftest sum ()
  (should (= 6
             (eval (quote (loopy (list i '(1 2 3))
                                 (sum s i)
                                 (finally-return s))))))
  (should (= 6
             (eval (quote (loopy (list i '(1 2 3))
                                 (summing s i)
                                 (finally-return s)))))))

(ert-deftest sum-destructuring ()
  (should (equal '(5 7 9)
                 (loopy (list elem '((1 2 3) (4 5 6)))
                        (sum (sum1 sum2 sum3) elem)
                        (finally-return sum1 sum2 sum3))))
  (should (equal '(5 7 9)
                 (loopy (list elem '((1 2 3) (4 5 6)))
                        (summing (sum1 sum2 sum3) elem)
                        (finally-return sum1 sum2 sum3)))))

(ert-deftest sum-implict ()
  (should (= 6
             (eval (quote (loopy (list i '(1 2 3))
                                 (sum i))))))
  (should (= 6
             (eval (quote (loopy (list i '(1 2 3))
                                 (summing i)))))))

;;;;; Union
(ert-deftest union ()
  ;; TODO: `union' currently has predictable behavior due to the `:at' position,
  ;;       but it might be worthwhile to remove that predictability for speed in
  ;;       the future.
  ;;
  ;; (should (null (cl-set-difference
  ;;                '(4 1 2 3)
  ;;                (eval (quote (loopy (list i '((1 2) (2 3) (3 4)))
  ;;                                    (union var i)))))))
  ;; (should (null (cl-set-difference
  ;;                '(4 1 2 3)
  ;;                (eval (quote (loopy (list i '((1 2) (2 3) (3 4)))
  ;;                                    (unioning var i)
  ;;                                    (finally-return var)))))))
  ;;
  ;; (should (null (cl-set-difference
  ;;                '(4 2 (1 1) 3)
  ;;                (eval (quote (loopy (list i '(((1 1) 2) ((1 1) 3) (3 4)))
  ;;                                    (unioning var i :test #'equal)
  ;;                                    (finally-return var))))
  ;;                :test #'equal)))
  ;;
  ;; ;; The resulting list should only have one element whose `car' is `a'.
  ;; (should (= 1 (cl-count-if (lambda (x) (eq (car x) 'a))
  ;;                           (eval (quote (loopy (array i [((a . 1)) ((a . 2))])
  ;;                                               (unioning var i :key #'car)
  ;;                                               (finally-return var)))))))

  (should (equal '(1 2 3 4)
                 (eval (quote (loopy (list i '((1 2) (2 3) (3 4)))
                                     (union var i)
                                     (finally-return var))))))

  (should (equal '(1 2 3 4)
                 (eval (quote (loopy (list i '((1 2) (2 3) (3 4)))
                                     (unioning var i)
                                     (finally-return var))))))

  (should (equal '((1 1) 2 3 4)
                 (eval (quote (loopy (list i '(((1 1) 2) ((1 1) 3) (3 4)))
                                     (unioning var i :test #'equal)
                                     (finally-return var))))))

  (should (equal '((1 1) 2 3 4)
                 (eval (quote (let ((func #'equal ))
                                (loopy (list i '(((1 1) 2) ((1 1) 3) (3 4)))
                                       (unioning var i :test func)
                                       (finally-return var)))))))

  (should (equal '((a . 1))
                 (eval (quote (loopy (array i [((a . 1)) ((a . 2))])
                                     (unioning var i :key #'car)
                                     (finally-return var))))))

  (should (equal '((a . 1))
                 (eval (quote (let ((func #'car))
                                (loopy (array i [((a . 1)) ((a . 2))])
                                       (unioning var i :key func)
                                       (finally-return var))))))))

(ert-deftest union-destructuring ()
  ;; TODO: `union' currently has predictable behavior due to the `:at' position,
  ;;       but it might be worthwhile to remove that predictability for speed in
  ;;       the future.
  ;;
  ;; (should (null (cl-destructuring-bind (first second)
  ;;                   (eval (quote (loopy (array i [((1 2) (2 3))
  ;;                                                 ((1 2 3) (3 4))])
  ;;                                       (union (var1 var2) i :test #'equal))))
  ;;                 (or (clsetdifference first '(1 2 3))
  ;;                     (clsetdifference second '(2 3 4))))))
  (should (equal '((1 2 3) (2 3 4))
                 (eval (quote (loopy (array i [((1 2) (2 3))
                                               ((1 2 3) (3 4))])
                                     (union (var1 var2) i :test #'=)
                                     (finally-return var1 var2)))))))

(ert-deftest union-at ()
  (should (equal '((1 2) (3 2) (1 1))
                 (eval (quote (loopy (list i '(((1 2) (3 2)) ((1 1) (4 2))))
                                     (union i :at end :key #'cl-second))))))

  (should (equal '((1 2) (3 2) (4 2))
                 (eval (quote (loopy (list i '(((1 2) (3 2)) ((1 1) (4 2))))
                                     (union i :at end :key #'car))))))

  (should (equal '((4 2) (1 2) (3 2))
                 (eval (quote (loopy (list i '(((1 2) (3 2)) ((1 1) (4 2))))
                                     (union i :at start :key #'car))))))

  (should (equal '((4 2) (1 2) (3 2))
                 (eval (quote (loopy (list i '(((1 2) (3 2)) ((1 1) (4 2))))
                                     (union c i :at start :key #'car)
                                     (finally-return c))))))

  (should (equal '(1 2 3)
                 (eval (quote (loopy (list i '((1 2 3) (1 2 3)))
                                     (union i :test #'equal :at start))))))

  (should (equal '(1 2 3)
                 (eval (quote (loopy (list i '((1 2 3) (1 2 3)))
                                     (union c i :test #'equal :at start)
                                     (finally-return c)))))))

(ert-deftest union-end-tracking ()
  (should (equal '(1 2 3 4 5 6 7 8)
                 (let ((l1 (list (list 1 2) (list 3 4) (list 5 6) (list 7 8))))
                   (eval (quote  (loopy (flag split)
                                        (list i l1)
                                        (union i :at end)))))))

  (should (equal '(1 2 3 4 5 6 7 8)
                 (let ((l1 (list (list 1 2) (list 3 4) (list 5 6) (list 7 8))))
                   (eval (quote  (loopy (flag -split)
                                        (list i l1)
                                        (union i :at end)))))))

  (should (equal '(1 2 3 4 5 6)
                 (let ((l1 (list (list 1 2) (list 3 4) (list 4 3) (list 5 6))))
                   (eval (quote (loopy (list i l1)
                                       (union coll i :at end)
                                       (finally-return coll)))))))

  (should (equal '(1 2 3 4 5 6 7)
                 (let ((l1 (list (list 1 2) (list 3 4) (list 4 3) (list 5 6))))
                   (eval (quote (loopy (list i l1)
                                       (union coll i :at end)
                                       (union coll (mapcar #'1+ i) :at end)
                                       (finally-return coll)))))))

  (should (equal '(5 6 3 4 1 2 11 12 13 14 15 16)
                 (loopy (list i '((1 2) (3 4) (5 6)))
                        (union i :at start)
                        (union (mapcar (lambda (x) (+ x 10)) i)
                               :at end))))

  (should (equal '(5 6 3 4 1 2 11 12 13 14 15 16)
                 (loopy (list i '((1 2) (3 4) (5 6)))
                        (union (mapcar (lambda (x) (+ x 10)) i)
                               :at end)
                        (union i :at start)))))

(ert-deftest union-not-destructive ()
  (let ((l1 (list (list 1 2) (list 3 4) (list 5 6) (list 7 8))))
    (eval (quote (loopy (list i l1) (union coll i :at start))))
    (should (equal l1 '((1 2) (3 4) (5 6) (7 8)))))

  (let ((l1 (list (list 1 2) (list 3 4) (list 5 6) (list 7 8))))
    (eval (quote (loopy (list i l1) (union coll i :at end))))
    (should (equal l1 '((1 2) (3 4) (5 6) (7 8)))))

  (let ((l1 (list (list 1 2) (list 3 4) (list 5 6) (list 7 8))))
    (eval (quote (loopy (list i l1) (union i :at start))))
    (should (equal l1 '((1 2) (3 4) (5 6) (7 8)))))

  (should (equal (let ((l1 (list (list 1 2) (list 3 4) (list 5 6) (list 7 8))))
                   (eval (quote (loopy (list i l1) (union i :at end))))
                   l1)
                 '((1 2) (3 4) (5 6) (7 8))))


  (let ((l1 (list (list 1 2) (list 3 4) (list 5 6) (list 7 8))))
    (eval (quote (loopy (flag split) (list i l1) (union i :at end))))
    (should (equal l1 '((1 2) (3 4) (5 6) (7 8))))))

;;;;; Vconcat
(ert-deftest vconcat ()
  (should (equal [1 2 3 4 5 6 7 8 9 10 11 12]
                 (eval (quote (loopy (list elem '([1 2 3 4 5 6]
                                                  [7 8 9 10 11 12]))
                                     (vconcat v elem)
                                     (finally-return v))))))

  (should (equal [1 2 3 4 5 6 7 8 9 10 11 12]
                 (eval (quote (loopy (list elem '([1 2 3 4 5 6]
                                                  [7 8 9 10 11 12]))
                                     (vconcating v elem)
                                     (finally-return v)))))))

(ert-deftest vconcat-destructuring ()
  (should (equal '([1 2 3 7 8 9] [4 5 6 10 11 12])
                 (eval (quote (loopy (list elem '(([1 2 3] [4 5 6])
                                                  ([7 8 9] [10 11 12])))
                                     (vconcat (v1 v2) elem)
                                     (finally-return v1 v2))))))

  (should (equal '([1 2 3 7 8 9] [4 5 6 10 11 12])
                 (eval (quote (loopy (list elem '(([1 2 3] [4 5 6])
                                                  ([7 8 9] [10 11 12])))
                                     (vconcating (v1 v2) elem)
                                     (finally-return v1 v2)))))))

(ert-deftest vconcat-implict ()
  (should (equal [1 2 3 4 5 6 7 8 9 10 11 12]
                 (eval (quote (loopy (list elem '([1 2 3 4 5 6]
                                                  [7 8 9 10 11 12]))
                                     (vconcat elem))))))
  (should (equal [1 2 3 4 5 6 7 8 9 10 11 12]
                 (eval (quote (loopy (list elem '([1 2 3 4 5 6]
                                                  [7 8 9 10 11 12]))
                                     (vconcating elem)))))))

(ert-deftest vconcat-at ()
  (should (equal [7 8 9 10 11 12 1 2 3 4 5 6]
                 (eval (quote (loopy (list elem '([1 2 3 4 5 6]
                                                  [7 8 9 10 11 12]))
                                     (vconcat v elem :at start)
                                     (finally-return v))))))

  (should (equal [1 2 3 4 5 6 7 8 9 10 11 12]
                 (eval (quote (loopy (list elem '([1 2 3 4 5 6]
                                                  [7 8 9 10 11 12]))
                                     (vconcat v elem :at end)
                                     (finally-return v))))))

  (should (equal [7 8 9 10 11 12 1 2 3 4 5 6]
                 (eval (quote (loopy (list elem '([1 2 3 4 5 6]
                                                  [7 8 9 10 11 12]))
                                     (vconcat elem :at start))))))

  (should (equal [1 2 3 4 5 6 7 8 9 10 11 12]
                 (eval (quote (loopy (list elem '([1 2 3 4 5 6]
                                                  [7 8 9 10 11 12]))
                                     (vconcat elem :at end))))))

  (should (equal '([1 2 3 7 8 9] [4 5 6 10 11 12])
                 (eval (quote (loopy (list elem '(([1 2 3] [4 5 6])
                                                  ([7 8 9] [10 11 12])))
                                     (vconcat (v1 v2) elem :at end)
                                     (finally-return v1 v2))))))

  (should (equal '([7 8 9 1 2 3] [10 11 12 4 5 6])
                 (eval (quote (loopy (list elem '(([1 2 3] [4 5 6])
                                                  ([7 8 9] [10 11 12])))
                                     (vconcat (v1 v2) elem :at start)
                                     (finally-return v1 v2)))))))

;;;;; Miscellaneous
(ert-deftest accumulation-recursive-destructuring ()
  (should
   (and
    (equal '(4 6 8)
           (eval (quote (loopy (list i '((1 (2 3)) (3 (4 5))))
                               (sum (s1 (s2 s3)) i)
                               (finally-return s1 s2 s3)))))
    (equal '(4 6 8)
           (eval (quote (loopy (list i '((1 (2 . 3)) (3 (4 . 5))))
                               (sum (s1 (s2 . s3)) i)
                               (finally-return s1 s2 s3)))))
    (equal '(4 6 8)
           (eval (quote (loopy (array i [[1 [2 3]] [3 [4 5]]])
                               (sum [s1 [s2 s3]] i)
                               (finally-return s1 s2 s3)))))
    (equal '(4 6 8 10)
           (eval (quote (loopy (list i '((1 (2 . [3 4])) (3 (4 . [5 6]))))
                               (sum (s1 (s2 . [s3 s4])) i)
                               (finally-return s1 s2 s3 s4)))))
    (equal '((1 3) (2 4) (3 5) (4 6))
           (eval (quote (loopy (list i '((1 (2 . [3 4])) (3 (4 . [5 6]))))
                               (collect (c1 (c2 . [c3 c4])) i)
                               (finally-return c1 c2 c3 c4))))))))

(ert-deftest accumulation-array-destructuring ()
  (should (equal '((1 4) (2 5) (3 6))
                  (eval (quote (loopy (list elem '([1 2 3] [4 5 6]))
                                      (collect [i j k] elem)
                                      (finally-return i j k))))))

  (should (equal '(([1 2 3] [4 5 6]) (1 4) (2 5) (3 6))
                  (eval (quote (loopy (list elem '([1 2 3] [4 5 6]))
                                      (collect [&whole whole i j k] elem)
                                      (finally-return whole i j k))))))

  (should (equal '((1 4) (3 6))
                  (eval (quote (loopy (list elem '([1 2 3] [4 5 6]))
                                      (collect [i _ k] elem)
                                      (finally-return i k))))))

  (should (equal '((1 4) ([2 3] [5 6]))
                  (eval (quote (loopy (list elem '([1 2 3] [4 5 6]))
                                      (collect [i &rest k] elem)
                                      (finally-return i  k))))))

  (should (equal '((1 4) (2 5) (3 6))
                  (eval (quote (loopy (list elem '([1 2 3] [4 5 6]))
                                      (collect [i &rest [j k]] elem)
                                      (finally-return i j k)))))))

(ert-deftest accumulation-list-destructuring ()
  (should (equal '((1 4) (2 5) (3 6))
                  (eval (quote (loopy (list elem '((1 2 3) (4 5 6)))
                                      (collect (i j k) elem)
                                      (finally-return i j k))))))

  (should (equal '((1 4) (3 6))
                  (eval (quote (loopy (list elem '((1 2 3) (4 5 6)))
                                      (collect (i _ k) elem)
                                      (finally-return i k))))))

  (should (equal '(((1 2 3) (4 5 6)) (1 4) (2 5) (3 6))
                  (eval (quote (loopy (list elem '((1 2 3) (4 5 6)))
                                      (collect (&whole tot i j k) elem)
                                      (finally-return tot i j k))))))

  (should (equal '((1 4) (2 5) (3 6))
                  (eval (quote (loopy (list elem '((1 2 3) (4 5 6)))
                                      (collect (i &rest (j k)) elem)
                                      (finally-return i j k))))))

  (should (equal '((1 4) ((2 3) (5 6)))
                  (eval (quote (loopy (list elem '((1 2 3) (4 5 6)))
                                      (collect (i . j) elem)
                                      (finally-return i j))))))

  (should (equal '((1 4) (2 5) (3 6) (4 27) (5 8))
                  (eval (quote (loopy (list elem '((1 2 3 :k1 4 :k2 5) (4 5 6 :k2 8)))
                                      (collect (i j k &key (k1 27) k2) elem)
                                      (finally-return i j k k1 k2))))))

  (should (equal '((1 4) (2 5) (3 6) ((:k1 4 :k2 5) (:k2 8)) (4 27) (5 8))
                  (eval (quote (loopy (list elem '((1 2 3 :k1 4 :k2 5) (4 5 6 :k2 8)))
                                      (collect (i j k &rest rest &key (k1 27) k2) elem)
                                      (finally-return i j k rest k1 k2))))))

  (should (equal '((1 4) (2 5) (3 6) ((:k1 4 :k2 5) (:k2 8)) (4 27) (5 8))
                  (eval (quote (loopy (list elem '((1 2 3 :k1 4 :k2 5) (4 5 6 :k2 8)))
                                      (collect (i j k &key (k1 27) k2 &rest rest) elem)
                                      (finally-return i j k rest k1 k2))))))

  (should (equal '((1 4) (2 5) (3 6) ((:k1 4 :k2 5) (:k2 8)) (4 27) (5 8))
                  (eval (quote (loopy (list elem '((1 2 3 :k1 4 :k2 5) (4 5 6 :k2 8)))
                                      (collect (i j k &key (k1 27) k2 . rest) elem)
                                      (finally-return i j k rest k1 k2)))))))

;;; Control Flow
;;;; Conditionals
;;;;; If
(ert-deftest if ()
  (should (equal '((2 4) (1 3))
                 (loopy (list i '(1 2 3 4))
                        (if (cl-evenp i)
                            (collect evens i)
                          (collect odds i))
                        (finally-return evens odds)))))

;;;;; When
;; (ert-deftest basic-when-parse ()
;;   (should (equal (loopy--parse-conditional-forms 'when 't '((do (+ 1 1))))
;;                  '((loopy--main-body when t (progn (+ 1 1)))))))

(ert-deftest recursive-when-test ()
  (should (equal
           (eval (quote (loopy (list i (number-sequence 1 10))
                               (list j '(1 2 3 6 7 8))
                               (when (cl-evenp i)
                                 (when (> j i)
                                   (return (cons j i)))))))
           '(6 . 4))))

(ert-deftest when-multiple-subcommands ()
  (should (equal '(2 (1 3))
                 (loopy (with (counter 0))
                        (list i '(1 2 3))
                        (when (cl-oddp i)
                          (collect odds i)
                          (do (cl-incf counter)))
                        (finally-return counter odds)))))

(ert-deftest multi-when-prepend-test ()
  (should
   (string=
    (eval (quote (loopy (with (first-var 2)
                              (second-var 3))
                        (seq el [1 2 3 4 5 6 7])
                        ;; Could also use (do (cond ...)).
                        (when (zerop (mod el first-var))
                          (push-into msg-coll (format "Multiple of 2: %d" el)))
                        (when (zerop (mod el second-var))
                          (push-into msg-coll (format "Multiple of 3: %d" el)))
                        (finally-return (string-join (nreverse msg-coll) "\n")))))
    "Multiple of 2: 2
Multiple of 3: 3
Multiple of 2: 4
Multiple of 2: 6
Multiple of 3: 6")))

;;;;; Unless
(ert-deftest multi-unless-prepend-test ()
  (should
   (string=
    (eval (quote (loopy (with (first-var 2)
                              (second-var 3))
                        (seq el [1 2 3 4 5 6 7])
                        ;; Could also use (do (cond ...)).
                        (unless (zerop (mod el first-var))
                          (push-into msg-coll (format "Not multiple of 2: %d" el)))
                        (unless (zerop (mod el second-var))
                          (push-into msg-coll (format "Not multiple of 3: %d" el)))
                        (finally-return (string-join (nreverse msg-coll) "\n")))))
    "Not multiple of 2: 1
Not multiple of 3: 1
Not multiple of 3: 2
Not multiple of 2: 3
Not multiple of 3: 4
Not multiple of 2: 5
Not multiple of 3: 5
Not multiple of 2: 7
Not multiple of 3: 7")))

;;;;; Cond FORMS
;; (ert-deftest parse-cond-form ()
;;   (should (equal (loopy--parse-cond-form '(((= a 1)
;;                                             (do (message "hi")))
;;                                            ((= b 2)
;;                                             (return 5))))
;;                  '((loopy--main-body cond
;;                                      ((= a 1) (progn (message "hi")))
;;                                      ((= b 2) (cl-return-from nil 5)))))))

(ert-deftest cond ()
  (should (equal (eval
                  (quote
                   (loopy (list i (number-sequence 0 5))
                          (cond ((cl-evenp i)
                                 (push-into evens i)
                                 (push-into holding-list evens))
                                (t (push-into odds i)))
                          (finally-return (list evens odds holding-list)))))
                 '((4 2 0) (5 3 1) ((4 2 0) (2 0) (0))))))

;;;; Exiting the Loop Early
;;;;; Leave
(ert-deftest leave ()
  (should (equal '(1)
                  (eval (quote (loopy (list i '(1 2))
                                      (collect i)
                                      (leave)))))))

;;;;; Leave From
(ert-deftest leave-from ()
  (should (equal '([1 2 3])
                 (eval (quote (loopy outer
                                     (list i '([1 2 3] [4 5 6]))
                                     (loop (array j i)
                                           (when (= j 5)
                                             (leave-from outer)))
                                     (collect i)))))))

;;;;; Return
(ert-deftest return ()
  (should (= 6 (eval (quote (loopy (with  (j 0))
                                   (do (cl-incf j))
                                   (when (> j 5)
                                     (return j))))))))

;;;;; Return From
(ert-deftest return-from-single-loop ()
  (should (= 6
             (eval (quote (loopy my-loop
                                 (list i (number-sequence 1 10))
                                 (when (> i 5)
                                   (return-from my-loop i))))))))

(ert-deftest return-from-outer-loop ()
  (should
   (= 6
      (eval (quote (loopy outer
                          ;; Could use ‘sum’ command, but don’t want dependencies.
                          (with (sum 0))
                          (list sublist '((1 2 3 4 5) (6 7 8 9) (10 11)))
                          (do (loopy (list i sublist)
                                     (do (setq sum (+ sum i)))
                                     (when (> sum 15)
                                       (return-from outer i))))))))))

(ert-deftest return-commands-multiple-values ()
  (should
   (and
    (equal '(1 2 3 4)
           (eval (quote (loopy (return 1 2 3 4)))))
    (equal '(1 2 3 4)
           (eval (quote (loopy my-loop (return-from my-loop 1 2 3 4))))))))

;;;;; Skip
(ert-deftest skip ()
  (should (cl-every #'cl-oddp
                    (eval (quote (loopy (seq i (number-sequence 1 10))
                                        (when (cl-evenp i)
                                          (skip))
                                        (push-into my-collection i)
                                        (finally-return (nreverse my-collection))))))))

(ert-deftest skip-from ()
  (should (equal '((1 2 3) (7 8 9))
                 (loopy outer
                        (array i [(1 2 3) (4 5 6) (7 8 9)])
                        (loop (list j i)
                              (if (= 5 j)
                                  (skip-from outer)))
                        (collect i)))))

;;;;; While
(ert-deftest while ()
  (should (equal '(1 2)
                 (eval (quote (loopy (list i '(1 2 3 4 5 6))
                                     (while (< i 3))
                                     (collect i)))))))

;;;;; Until
(ert-deftest until ()
  (should (equal '(1 2 3)
                 (eval (quote (loopy (list i '(1 2 3 4 5 6))
                               (until (> i 3))
                               (collect i)))))))

;;;;; Always
(ert-deftest always ()
  (should (equal t (eval (quote (loopy (list i '(1 2 3 4 5 6))
				       (always (< i 7)))))))

  (should (null
	   (eval (quote (loopy (list i '(1 2 3 4 5 6))
			       (always (> i 7))))))))

(ert-deftest multiple-always ()
  (should (equal t (eval (quote (loopy (list i '(1 3 5 7))
                                       (always (cl-oddp i))
                                       (always (< i 10))))))))

;;;;; Never
(ert-deftest never ()
  (should (equal nil
		 (eval (quote (loopy (list i '(1 2 3 4 5 6))
			             (never (> i 0)))))))

  (should (equal t
		 (eval (quote (loopy (list i '(1 2 3 4 5 6))
			             (never (< i 0))))))))

(ert-deftest multiple-never ()
  (should (equal t (eval (quote (loopy (list i '(1 3 5 7))
                                       (never (cl-evenp i))
                                       (never (> i 10))))))))

(ert-deftest always-and-never ()
  ;; A `never' command should not stop `always' from ultimately setting the
  ;; return value to 2.
  (should (= 2
             (eval (quote (loopy (repeat 2)
                                 (always 2)
                                 (never nil)))))))



;;;;; Thereis
(ert-deftest thereis ()
  (should (= 6 (eval (quote (loopy (list i '(1 2 3 4 5 6))
			           (thereis (and (> i 5) i)))))))

  (should (= 9 (eval (quote (loopy (list i (number-sequence 1 9))
			           (thereis (and (> i 8) i)))))))

  (should (null (eval (quote (loopy (list i '(1 2 3 4 5 6))
			            (thereis (> i 7))))))))

;; finding
(ert-deftest find ()
  (should (= 3 (eval (quote (loopy (list i '(1 2 3))
			           (find i (> i 2)))))))

  (should-not (eval (quote (loopy (list i '(1 2 3))
			          (find i (> i 4))))))

  (should (= 0 (eval (quote (loopy (list i '(1 2 3))
			           (find i (> i 4) :on-failure 0))))))

  (should (= 3 (eval (quote (loopy (list i '(1 2 3))
			           (finding i (> i 2)))))))

  (should-not (eval (quote (loopy (list i '(1 2 3))
			          (finding i (> i 4))))))

  (should (= 0 (eval (quote (loopy (list i '(1 2 3))
			           (finding i (> i 4) :on-failure 0))))))

  (should (= 2 (eval (quote (loopy (list i '(1 2 3))
                                   (finding found i (= i 2))
                                   (finally-return found))))))

  (should (equal "not found"
                 (eval (quote (loopy (list i '(1 2 3))
                                     (finding whether-found i (> i 4)
                                              :on-failure "not found")
                                     (finally-return whether-found)))))))

;;; Custom Commands
(ert-deftest custom-command-sum ()
  (let ((loopy-command-parsers
         (map-insert loopy-command-parsers 'target-sum #'my-loopy-sum-command)))

    (cl-defun my-loopy-sum-command ((_ target &rest items))
      "Set TARGET to the sum of ITEMS."
      `((loopy--iteration-vars (,target nil))
        (loopy--main-body (setq ,target (apply #'+ (list ,@items))))))

    (should (= 6
               (eval (quote (loopy  (target-sum my-target 1 2 3)
                                    (return nil)
                                    (finally-return my-target))))))))

;; NOTE: Also tests that post-conditions work as expected.
(ert-deftest custom-command-always ()
  (let ((loopy-command-parsers
         (map-insert loopy-command-parsers
                     'always #'my--loopy-always-command-parser)))

    (cl-defun my--loopy-always-command-parser ((_ &rest conditions))
      "Parse a command of the form `(always [CONDITIONS])'.
     If any condition is `nil', `loopy' should immediately return nil.
     Otherwise, `loopy' should return t."
      (let (instructions)
        ;; Return t if loop completes successfully.
        (push `(loopy--after-do (cl-return t)) instructions)
        ;; Check all conditions at the end of the loop body, forcing an exit if any
        ;; evaluate to nil.  Since the default return value of the macro is nil, we
        ;; don’t need to do anything else.
        ;;
        ;; NOTE: We must not add anything to `loopy--final-return', since that
        ;;       would override the value of any early returns.
        (dolist (condition conditions)
          (push `(loopy--post-conditions ,condition) instructions))
        instructions))

    ;; One condition: => t
    (should (and
             (eval (quote
                    (loopy (list i (number-sequence 1 9)) (always (< i 10)))))

             ;; Two conditions: => nil
             (not (eval (quote
                         (loopy (list i (number-sequence 1 9))
                                (list j '(2 4 6 8 9))
                                (always (< i 10) (cl-evenp j))))))))))

;;; Repeated evaluation of macro

;; This was an odd case reported by a user. See:
;; https://github.com/okamsn/loopy/issues/17
(ert-deftest evaluate-function-twice ()
  (should
   (progn
     (defun mu4e:other-path ()
       "Return load-path for mu4e.
This assumes that you're on guix."
       (loopy (with (regexp "Documents")
	            (base-dir (expand-file-name "~/")))
	      (list file (directory-files base-dir))
	      (expr full-path (expand-file-name file base-dir))))
     (mu4e:other-path)
     ;; If an `nreverse' goes bad, then the function value of `mu4e:other-path'
     ;; might be changed (somehow), which causes an error.
     (eq nil (mu4e:other-path)))))

;;; Custom Aliases
(ert-deftest custom-alias-flag ()
  (let ((loopy-command-aliases (map-insert loopy-command-aliases
                                           'f 'flag)))
    (should (equal '((1) (2))
                   (eval (quote (loopy (f split)
                                       (list i '(1))
                                       (collect i)
                                       (collect (1+ i)))))))))

(ert-deftest custom-aliases-with ()
  (let ((loopy-command-aliases (map-insert loopy-command-aliases
                                           'as 'with)))
    (should (= 1
               (eval (quote (loopy (as (a 1))
                                   (return a))))))))

(ert-deftest custom-aliases-without ()
  (let ((loopy-command-aliases (map-insert loopy-command-aliases
                                           'ignore 'without)))
    (should (= 5 (let ((a 1)
                       (b 2))
                   (eval (quote (loopy (ignore a b)
                                       (repeat 1)
                                       (expr a 2)
                                       (expr b 3))))
                   (+ a b))))))

(ert-deftest custom-aliases-before-do ()
  (let ((loopy-command-aliases (map-insert loopy-command-aliases
                                           'precode 'before-do)))
    (should (= 7 (eval (quote (loopy (with (i 2))
                                     (precode (setq i 7))
                                     (return i))))))))

(ert-deftest custom-aliases-after-do ()
  (let ((loopy-command-aliases (map-insert loopy-command-aliases
                                           'postcode 'after-do)))
    (should (eval (quote (loopy (with (my-ret nil))
                                (list i '(1 2 3 4))
                                (postcode (setq my-ret t))
                                (finally-return my-ret)))))))

(ert-deftest custom-aliases-finally-do ()
  (let ((loopy-command-aliases (map-insert loopy-command-aliases
                                           'fd 'finally-do)))
    (should
     (= 10
        (let (my-var)
          (eval (quote (loopy (list i (number-sequence 1 10))
                              (fd (setq my-var i)))))
          my-var)))))

(ert-deftest custom-aliases-finally-return ()
  (let ((loopy-command-aliases (map-insert loopy-command-aliases
                                           'fr 'finally-return)))
    (should (= 10
               (eval (quote (loopy (list i (number-sequence 1 10))
                                   (fr i))))))))

(ert-deftest custom-aliases-list ()
  (let ((loopy-command-aliases nil))
    (should (loopy-defalias l list))
    (should (loopy-defalias a 'array))
    (should (equal '((1 . 4) (2 . 5) (3 . 6))
                   (eval (quote (loopy (l i '(1 2 3))
                                       (a j [4 5 6])
                                       (collect (cons i j)))))))))

;; Local Variables:
;; flycheck-disabled-checkers: (emacs-lisp-checkdoc)
;; flycheck-emacs-lisp-load-path: ("./.")
;; End:<|MERGE_RESOLUTION|>--- conflicted
+++ resolved
@@ -205,8 +205,6 @@
                         (finally-protect
                          (setq test-result (list example-var i my-collection))))
                     :type '(error))
-<<<<<<< HEAD
-=======
                    test-result)))
 
   (should (equal (list 1 4 '(1 2 3 4))
@@ -220,7 +218,6 @@
                         (finally-protected
                          (setq test-result (list example-var i my-collection))))
                     :type '(error))
->>>>>>> a19a3288
                    test-result))))
 
 ;;;; Changing the order of macro arguments.
